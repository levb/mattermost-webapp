// Copyright (c) 2015-present Mattermost, Inc. All Rights Reserved.
// See License.txt for license information.

import EventEmitter from 'events';

import {UserTypes} from 'mattermost-redux/action_types';
import * as Selectors from 'mattermost-redux/selectors/entities/users';

import ChannelStore from 'stores/channel_store.jsx';
import store from 'stores/redux_store.jsx';
import TeamStore from 'stores/team_store.jsx';
import Constants from 'utils/constants.jsx';

const UserStatuses = Constants.UserStatuses;

const CHANGE_EVENT_NOT_IN_CHANNEL = 'change_not_in_channel';
const CHANGE_EVENT_IN_CHANNEL = 'change_in_channel';
const CHANGE_EVENT_NOT_IN_TEAM = 'change_not_in_team';
const CHANGE_EVENT_IN_TEAM = 'change_in_team';
const CHANGE_EVENT_WITHOUT_TEAM = 'change_without_team';
const CHANGE_EVENT = 'change';
const CHANGE_EVENT_SESSIONS = 'change_sessions';
const CHANGE_EVENT_AUDITS = 'change_audits';
const CHANGE_EVENT_STATUSES = 'change_statuses';

class UserStoreClass extends EventEmitter {
    constructor() {
        super();

        this.entities = {};

        store.subscribe(() => {
            const newEntities = store.getState().entities.users;
            const entities = this.entities;
            this.entities = newEntities;

            if (newEntities.profiles !== entities.profiles) {
                this.emitChange();
            }

            if (newEntities.profilesInChannel !== entities.profilesInChannel) {
                this.emitInChannelChange();
            }

            if (newEntities.profilesNotInChannel !== entities.profilesNotInChannel) {
                this.emitNotInChannelChange();
            }

            if (newEntities.profilesInTeam !== entities.profilesInTeam) {
                this.emitInTeamChange();
            }

            if (newEntities.profilesNotInTeam !== entities.profilesNotInTeam) {
                this.emitNotInTeamChange();
            }

            if (newEntities.profilesWithoutTeam !== entities.profilesWithoutTeam) {
                this.emitWithoutTeamChange();
            }

            if (newEntities.statuses !== entities.statuses) {
                this.emitStatusesChange();
            }

            if (newEntities.myAudits !== entities.myAudits) {
                this.emitAuditsChange();
            }

            if (newEntities.mySessions !== entities.mySessions) {
                this.emitSessionsChange();
            }
        });
    }

    emitChange(userId) {
        this.emit(CHANGE_EVENT, userId);
    }

    addChangeListener(callback) {
        this.on(CHANGE_EVENT, callback);
    }

    removeChangeListener(callback) {
        this.removeListener(CHANGE_EVENT, callback);
    }

    emitInTeamChange() {
        this.emit(CHANGE_EVENT_IN_TEAM);
    }

    addInTeamChangeListener(callback) {
        this.on(CHANGE_EVENT_IN_TEAM, callback);
    }

    removeInTeamChangeListener(callback) {
        this.removeListener(CHANGE_EVENT_IN_TEAM, callback);
    }

    emitNotInTeamChange() {
        this.emit(CHANGE_EVENT_NOT_IN_TEAM);
    }

    addNotInTeamChangeListener(callback) {
        this.on(CHANGE_EVENT_NOT_IN_TEAM, callback);
    }

    removeNotInTeamChangeListener(callback) {
        this.removeListener(CHANGE_EVENT_NOT_IN_TEAM, callback);
    }

    emitInChannelChange() {
        this.emit(CHANGE_EVENT_IN_CHANNEL);
    }

    addInChannelChangeListener(callback) {
        this.on(CHANGE_EVENT_IN_CHANNEL, callback);
    }

    removeInChannelChangeListener(callback) {
        this.removeListener(CHANGE_EVENT_IN_CHANNEL, callback);
    }

    emitNotInChannelChange() {
        this.emit(CHANGE_EVENT_NOT_IN_CHANNEL);
    }

    addNotInChannelChangeListener(callback) {
        this.on(CHANGE_EVENT_NOT_IN_CHANNEL, callback);
    }

    removeNotInChannelChangeListener(callback) {
        this.removeListener(CHANGE_EVENT_NOT_IN_CHANNEL, callback);
    }

    emitWithoutTeamChange() {
        this.emit(CHANGE_EVENT_WITHOUT_TEAM);
    }

    addWithoutTeamChangeListener(callback) {
        this.on(CHANGE_EVENT_WITHOUT_TEAM, callback);
    }

    removeWithoutTeamChangeListener(callback) {
        this.removeListener(CHANGE_EVENT_WITHOUT_TEAM, callback);
    }

    emitSessionsChange() {
        this.emit(CHANGE_EVENT_SESSIONS);
    }

    addSessionsChangeListener(callback) {
        this.on(CHANGE_EVENT_SESSIONS, callback);
    }

    removeSessionsChangeListener(callback) {
        this.removeListener(CHANGE_EVENT_SESSIONS, callback);
    }

    emitAuditsChange() {
        this.emit(CHANGE_EVENT_AUDITS);
    }

    addAuditsChangeListener(callback) {
        this.on(CHANGE_EVENT_AUDITS, callback);
    }

    removeAuditsChangeListener(callback) {
        this.removeListener(CHANGE_EVENT_AUDITS, callback);
    }

    emitStatusesChange() {
        this.emit(CHANGE_EVENT_STATUSES);
    }

    addStatusesChangeListener(callback) {
        this.on(CHANGE_EVENT_STATUSES, callback);
    }

    removeStatusesChangeListener(callback) {
        this.removeListener(CHANGE_EVENT_STATUSES, callback);
    }

    // General

    getCurrentUser() {
        return Selectors.getCurrentUser(store.getState());
    }

    getCurrentId() {
        return Selectors.getCurrentUserId(store.getState());
    }

    // System-Wide Profiles

    getProfiles() {
        return Selectors.getUsers(store.getState());
    }

    getProfile(userId) {
        return Selectors.getUser(store.getState(), userId);
    }

    getProfileListForIds(userIds, skipCurrent = false, skipInactive = false) {
        const profiles = [];
        const currentId = this.getCurrentId();

        for (let i = 0; i < userIds.length; i++) {
            const profile = this.getProfile(userIds[i]);

            if (!profile) {
                continue;
            }

            if (skipCurrent && profile.id === currentId) {
                continue;
            }

            if (skipInactive && profile.delete_at > 0) {
                continue;
            }

            profiles.push(profile);
        }

        return profiles;
    }

    hasProfile(userId) {
        return this.getProfiles().hasOwnProperty(userId);
    }

    getProfileByUsername(username) {
        return this.getProfilesUsernameMap()[username];
    }

    getProfilesUsernameMap() {
        return Selectors.getUsersByUsername(store.getState());
    }

    getProfileByEmail(email) {
        return Selectors.getUsersByEmail(store.getState())[email];
    }

    getActiveOnlyProfiles(skipCurrent) {
        const active = {};
        const profiles = this.getProfiles();
        const currentId = this.getCurrentId();

        for (var key in profiles) {
            if (!(profiles[key].id === currentId && skipCurrent) && profiles[key].delete_at === 0) {
                active[key] = profiles[key];
            }
        }

        return active;
    }

    getActiveOnlyProfileList() {
        const profileMap = this.getActiveOnlyProfiles();
        const profiles = [];

        for (const id in profileMap) {
            if (profileMap.hasOwnProperty(id)) {
                profiles.push(profileMap[id]);
            }
        }

        profiles.sort((a, b) => {
            if (a.username < b.username) {
                return -1;
            }
            if (a.username > b.username) {
                return 1;
            }
            return 0;
        });

        return profiles;
    }

    getProfileList(skipCurrent = false, allowInactive = false) {
        const profiles = [];
        const currentId = this.getCurrentId();
        const profileMap = this.getProfiles();

        for (const id in profileMap) {
            if (profileMap.hasOwnProperty(id)) {
                var profile = profileMap[id];

                if (skipCurrent && id === currentId) {
                    continue;
                }

                if (allowInactive || profile.delete_at === 0) {
                    profiles.push(profile);
                }
            }
        }

        profiles.sort((a, b) => {
            if (a.username < b.username) {
                return -1;
            }
            if (a.username > b.username) {
                return 1;
            }
            return 0;
        });

        return profiles;
    }

    saveProfile(profile) {
        store.dispatch({
            type: UserTypes.RECEIVED_PROFILE,
            data: profile
        });
    }

    // Team-Wide Profiles

    getProfileListInTeam(teamId = TeamStore.getCurrentId(), skipCurrent = false, skipInactive = false) {
        const userIds = Array.from(Selectors.getUserIdsInTeams(store.getState())[teamId] || []);

        return this.getProfileListForIds(userIds, skipCurrent, skipInactive);
    }

    removeProfileFromTeam(teamId, userId) {
        store.dispatch({
            type: UserTypes.RECEIVED_PROFILE_NOT_IN_TEAM,
            data: {user_id: userId},
            id: teamId
        });
    }

    // Not In Team Profiles

    getProfileListNotInTeam(teamId = TeamStore.getCurrentId(), skipCurrent = false, skipInactive = false) {
        const userIds = Array.from(Selectors.getUserIdsNotInTeams(store.getState())[teamId] || []);
        const profiles = [];
        const currentId = this.getCurrentId();

        for (let i = 0; i < userIds.length; i++) {
            const profile = this.getProfile(userIds[i]);

            if (!profile) {
                continue;
            }

            if (skipCurrent && profile.id === currentId) {
                continue;
            }

            if (skipInactive && profile.delete_at > 0) {
                continue;
            }

            profiles.push(profile);
        }

        return profiles;
    }

    removeProfileNotInTeam(teamId, userId) {
        store.dispatch({
            type: UserTypes.RECEIVED_PROFILE_IN_TEAM,
            data: {user_id: userId},
            id: teamId
        });
    }

    // Channel-Wide Profiles

    saveProfileInChannel(channelId = ChannelStore.getCurrentId(), profile) {
        store.dispatch({
            type: UserTypes.RECEIVED_PROFILE_IN_CHANNEL,
            data: {user_id: profile.id},
            id: channelId
        });
    }

    saveUserIdInChannel(channelId = ChannelStore.getCurrentId(), userId) {
        store.dispatch({
            type: UserTypes.RECEIVED_PROFILE_IN_CHANNEL,
            data: {user_id: userId},
            id: channelId
        });
    }

    removeProfileInChannel(channelId, userId) {
        store.dispatch({
            type: UserTypes.RECEIVED_PROFILE_NOT_IN_CHANNEL,
            data: {user_id: userId},
            id: channelId
        });
    }

    getProfileListInChannel(channelId = ChannelStore.getCurrentId(), skipCurrent = false, skipInactive = false) {
        const userIds = Array.from(Selectors.getUserIdsInChannels(store.getState())[channelId] || []);

        return this.getProfileListForIds(userIds, skipCurrent, skipInactive);
    }

    saveProfileNotInChannel(channelId = ChannelStore.getCurrentId(), profile) {
        store.dispatch({
            type: UserTypes.RECEIVED_PROFILE_NOT_IN_CHANNEL,
            data: {user_id: profile.id},
            id: channelId
        });
    }

    removeProfileNotInChannel(channelId, userId) {
        store.dispatch({
            type: UserTypes.RECEIVED_PROFILE_IN_CHANNEL,
            data: {user_id: userId},
            id: channelId
        });
    }

    getProfileListNotInChannel(channelId = ChannelStore.getCurrentId(), skipInactive = false) {
        const userIds = Array.from(Selectors.getUserIdsNotInChannels(store.getState())[channelId] || []);

        return this.getProfileListForIds(userIds, false, skipInactive);
    }

    // Profiles without any teams

    getProfileListWithoutTeam(skipCurrent = false, skipInactive = false) {
        const userIds = Array.from(Selectors.getUserIdsWithoutTeam(store.getState()) || []);

        return this.getProfileListForIds(userIds, skipCurrent, skipInactive);
    }

    // Other

    getSessions() {
        return store.getState().entities.users.mySessions;
    }

    getAudits() {
        return store.getState().entities.users.myAudits;
    }

    setStatus(userId, status) {
        const data = [{user_id: userId, status}];
        store.dispatch({
            type: UserTypes.RECEIVED_STATUSES,
            data
        });
    }

    getStatuses() {
        return store.getState().entities.users.statuses;
    }

    getStatus(id) {
        return this.getStatuses()[id] || UserStatuses.OFFLINE;
    }

<<<<<<< HEAD
    getNoAccounts() {
        return global.window.mm_config.NoAccounts === 'true';
    }

    setNoAccounts(noAccounts) {
        this.noAccounts = noAccounts;
=======
    isSystemAdminForCurrentUser() {
        if (!Utils) {
            Utils = require('utils/utils.jsx'); //eslint-disable-line global-require
        }

        var current = this.getCurrentUser();

        if (current) {
            return Utils.isSystemAdmin(current.roles);
        }

        return false;
>>>>>>> 0c1a5ca4
    }
}

var UserStore = new UserStoreClass();
UserStore.setMaxListeners(600);

export {UserStore as default};<|MERGE_RESOLUTION|>--- conflicted
+++ resolved
@@ -457,27 +457,12 @@
         return this.getStatuses()[id] || UserStatuses.OFFLINE;
     }
 
-<<<<<<< HEAD
     getNoAccounts() {
         return global.window.mm_config.NoAccounts === 'true';
     }
 
     setNoAccounts(noAccounts) {
         this.noAccounts = noAccounts;
-=======
-    isSystemAdminForCurrentUser() {
-        if (!Utils) {
-            Utils = require('utils/utils.jsx'); //eslint-disable-line global-require
-        }
-
-        var current = this.getCurrentUser();
-
-        if (current) {
-            return Utils.isSystemAdmin(current.roles);
-        }
-
-        return false;
->>>>>>> 0c1a5ca4
     }
 }
 
