{
  "name": "mattermost-webapp",
  "browser": {
    "./client/web_client.jsx": "./client/browser_web_client.jsx"
  },
  "version": "0.0.1",
  "private": true,
  "dependencies": {
    "@formatjs/intl-pluralrules": "1.3.1",
    "@formatjs/intl-relativetimeformat": "4.4.0",
    "@types/highlight.js": "9.12.3",
    "@typescript-eslint/parser": "2.6.0",
    "bootstrap": "3.4.1",
    "bootstrap-colorpicker": "2.5.2",
    "chart.js": "2.9.2",
    "compass-mixins": "0.12.10",
    "core-js": "3.3.6",
    "css-vars-ponyfill": "2.1.2",
    "emoji-regex": "8.0.0",
    "exif2css": "1.3.0",
    "fastclick": "1.0.6",
    "flexsearch": "0.6.32",
    "flux": "3.1.3",
    "font-awesome": "4.7.0",
    "highlight.js": "9.16.2",
    "hoist-non-react-statics": "3.3.0",
    "html-to-react": "1.4.2",
    "inobounce": "0.2.0",
    "intl": "1.2.5",
    "jasny-bootstrap": "3.1.3",
    "jquery": "3.4.1",
    "katex": "0.11.1",
    "key-mirror": "1.0.1",
    "localforage": "1.7.3",
    "localforage-observable": "2.0.0",
    "mark.js": "8.11.1",
<<<<<<< HEAD
    "marked": "github:mattermost/marked#3a8d6ffc804de8ecd6b749ef8ebc9a4a94067b80",
    "mattermost-redux": "github:mattermost/mattermost-redux#4886198f19da9b15c7f24bdd2d7835b816b52534",
=======
    "marked": "github:mattermost/marked#8214e10918264fb88cec474196023949f7cb4b30",
    "mattermost-redux": "github:mattermost/mattermost-redux#66314024377668f3782e4c3a2df262ededa3a840",
>>>>>>> f9567e3b
    "moment-timezone": "0.5.27",
    "pdfjs-dist": "2.0.489",
    "perfect-scrollbar": "0.8.1",
    "popmotion": "8.7.0",
    "popper.js": "1.16.0",
    "prop-types": "15.7.2",
    "react": "16.8.6",
    "react-addons-pure-render-mixin": "15.6.2",
    "react-bootstrap": "github:mattermost/react-bootstrap#c6957962364e0818a51bbfd13e89919903b422d6",
    "react-color": "2.17.3",
    "react-contextmenu": "2.13.0",
    "react-custom-scrollbars": "4.2.1",
    "react-day-picker": "7.4.0",
    "react-dom": "16.8.6",
    "react-hot-loader": "4.12.15",
    "react-intl": "3.3.2",
    "react-overlays": "1.2.0",
    "react-redux": "5.1.1",
    "react-router-dom": "5.0.1",
    "react-select": "2.4.4",
    "react-transition-group": "4.3.0",
    "react-virtualized-auto-sizer": "1.0.2",
    "react-window": "github:mattermost/react-window#fcc3f86581fc0bb4a1f34c0024b34f06fc9d971a",
    "rebound": "0.1.0",
    "redux": "4.0.4",
    "redux-batched-actions": "0.4.1",
    "redux-persist": "4.10.2",
    "regenerator-runtime": "0.13.3",
    "reselect": "4.0.0",
    "semver": "6.3.0",
    "superagent": "5.1.0",
    "typescript": "3.6.4",
    "xregexp": "4.2.4",
    "zen-observable": "0.8.14"
  },
  "devDependencies": {
    "@babel/cli": "7.6.4",
    "@babel/core": "7.6.4",
    "@babel/plugin-proposal-class-properties": "7.5.5",
    "@babel/plugin-proposal-object-rest-spread": "7.6.2",
    "@babel/plugin-syntax-dynamic-import": "7.2.0",
    "@babel/preset-env": "7.6.3",
    "@babel/preset-react": "7.6.3",
    "@babel/preset-typescript": "7.6.0",
    "@hot-loader/react-dom": "16.10.2",
    "@storybook/addon-actions": "5.2.5",
    "@storybook/addon-knobs": "5.2.5",
    "@storybook/addon-links": "5.2.5",
    "@storybook/addon-notes": "5.2.5",
    "@storybook/addons": "5.2.5",
    "@storybook/react": "5.2.5",
    "@types/chart.js": "2.8.10",
    "@types/jquery": "3.3.31",
    "@types/react-bootstrap": "0.32.20",
    "@types/react-color": "3.0.1",
    "@types/react-redux": "7.1.4",
    "@types/react-select": "^3.0.5",
    "@typescript-eslint/eslint-plugin": "2.6.0",
    "@types/enzyme": "3.10.3",
    "@types/history": "4.7.3",
    "@types/jest": "24.0.21",
    "@types/lodash": "4.14.144",
    "@types/mark.js": "8.11.4",
    "@types/moment-timezone": "0.5.12",
    "@types/node": "12.12.5",
    "@types/react": "16.8.24",
    "@types/react-dom": "16.8.5",
    "@types/react-router-dom": "5.1.2",
    "@types/react-transition-group": "4.2.3",
    "babel-eslint": "10.0.3",
    "babel-jest": "24.9.0",
    "babel-loader": "8.0.6",
    "babel-plugin-typescript-to-proptypes": "0.17.1",
    "bundle-loader": "0.5.6",
    "clone": "2.1.2",
    "copy-webpack-plugin": "5.0.4",
    "cross-env": "6.0.3",
    "css-loader": "3.2.0",
    "enzyme": "3.10.0",
    "enzyme-adapter-react-16": "1.14.0",
    "enzyme-to-json": "3.4.3",
    "eslint": "6.6.0",
    "eslint-config-mattermost": "github:mattermost/eslint-config-mattermost#8f9eb1414bf9ebfb509359bddddfad9788ca3c3c",
    "eslint-import-resolver-webpack": "0.11.1",
    "eslint-plugin-cypress": "2.7.0",
    "eslint-plugin-header": "3.0.0",
    "eslint-plugin-import": "2.18.2",
    "eslint-plugin-react": "7.16.0",
    "exports-loader": "0.7.0",
    "file-loader": "4.2.0",
    "full-icu": "1.3.0",
    "html-loader": "0.5.5",
    "html-webpack-plugin": "3.2.0",
    "identity-obj-proxy": "3.0.0",
    "image-webpack-loader": "6.0.0",
    "imports-loader": "0.8.0",
    "jest": "24.9.0",
    "jest-canvas-mock": "2.1.2",
    "jest-cli": "24.9.0",
    "jest-junit": "9.0.0",
    "jquery-deferred": "0.3.1",
    "mini-css-extract-plugin": "0.8.0",
    "mmjstool": "github:mattermost/mattermost-utilities#c7e59207d553dcd0b8513ba5772d3ddc80dd5970",
    "node-sass": "4.13.0",
    "react-router-enzyme-context": "1.2.0",
    "redux-mock-store": "1.5.3",
    "redux-persist-node-storage": "2.0.0",
    "remote-redux-devtools": "0.5.16",
    "sass-loader": "8.0.0",
    "style-loader": "1.0.0",
    "webpack": "4.41.2",
    "webpack-cli": "3.3.10",
    "webpack-dev-server": "3.9.0",
    "webpack-livereload-plugin": "2.2.0",
    "webpack-node-externals": "1.7.2",
    "webpack-pwa-manifest": "4.1.1",
    "yup": "0.27.0"
  },
  "jest": {
    "snapshotSerializers": [
      "<rootDir>/node_modules/enzyme-to-json/serializer"
    ],
    "testPathIgnorePatterns": [
      "/node_modules/"
    ],
    "clearMocks": true,
    "collectCoverageFrom": [
      "actions/**/*.{js,jsx}",
      "client/**/*.{js,jsx}",
      "components/**/*.jsx",
      "plugins/**/*.{js,jsx}",
      "reducers/**/*.{js,jsx}",
      "routes/**/*.{js,jsx}",
      "selectors/**/*.{js,jsx}",
      "stores/**/*.{js,jsx}",
      "utils/**/*.{js,jsx}"
    ],
    "coverageReporters": [
      "lcov",
      "text-summary"
    ],
    "moduleNameMapper": {
      "^.+\\.(jpg|jpeg|png|gif|eot|otf|webp|svg|ttf|woff|woff2|mp4|webm|wav|mp3|m4a|aac|oga)$": "identity-obj-proxy",
      "^.+\\.(css|less|scss)$": "identity-obj-proxy",
      "^.*i18n.*\\.(json)$": "<rootDir>/tests/i18n_mock.json",
      "^bundle-loader\\?lazy\\!(.*)$": "$1"
    },
    "moduleDirectories": [
      "",
      "node_modules"
    ],
    "moduleFileExtensions": [
      "ts",
      "tsx",
      "js",
      "jsx",
      "json"
    ],
    "reporters": [
      "default",
      "jest-junit"
    ],
    "transformIgnorePatterns": [
      "node_modules/(?!react-native|react-router)"
    ],
    "setupFiles": [
      "jest-canvas-mock"
    ],
    "setupFilesAfterEnv": [
      "<rootDir>/tests/setup.js"
    ],
    "testURL": "http://localhost:8065"
  },
  "jest-junit": {
    "output": "build/test-results.xml"
  },
  "scripts": {
    "check": "eslint --ignore-pattern node_modules --ignore-pattern dist --ext .js --ext .jsx --ext tsx --ext ts . --quiet",
    "fix": "eslint --ignore-pattern node_modules --ignore-pattern dist --ext .js --ext .jsx --ext tsx --ext ts . --quiet --fix",
    "build": "cross-env NODE_ENV=production webpack --display-error-details --verbose",
    "run": "webpack --progress --watch",
    "dev-server": "webpack-dev-server",
    "test": "cross-env NODE_ICU_DATA=node_modules/full-icu jest --forceExit --detectOpenHandles",
    "test-ci": "cross-env NODE_ICU_DATA=node_modules/full-icu jest --forceExit --detectOpenHandles --maxWorkers=2",
    "stats": "cross-env NODE_ENV=production webpack --profile --json > webpack_stats.json",
    "updatesnapshot": "jest --updateSnapshot",
    "test:watch": "cross-env NODE_ICU_DATA=node_modules/full-icu jest --watch",
    "test:coverage": "cross-env NODE_ICU_DATA=node_modules/full-icu jest --coverage",
    "mmjstool": "mmjstool",
    "storybook": "start-storybook -p 6006",
    "build-storybook": "build-storybook",
    "check-types": "tsc"
  }
}<|MERGE_RESOLUTION|>--- conflicted
+++ resolved
@@ -34,13 +34,8 @@
     "localforage": "1.7.3",
     "localforage-observable": "2.0.0",
     "mark.js": "8.11.1",
-<<<<<<< HEAD
-    "marked": "github:mattermost/marked#3a8d6ffc804de8ecd6b749ef8ebc9a4a94067b80",
+    "marked": "github:mattermost/marked#8214e10918264fb88cec474196023949f7cb4b30",
     "mattermost-redux": "github:mattermost/mattermost-redux#4886198f19da9b15c7f24bdd2d7835b816b52534",
-=======
-    "marked": "github:mattermost/marked#8214e10918264fb88cec474196023949f7cb4b30",
-    "mattermost-redux": "github:mattermost/mattermost-redux#66314024377668f3782e4c3a2df262ededa3a840",
->>>>>>> f9567e3b
     "moment-timezone": "0.5.27",
     "pdfjs-dist": "2.0.489",
     "perfect-scrollbar": "0.8.1",
