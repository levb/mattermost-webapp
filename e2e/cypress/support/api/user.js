--- conflicted
+++ resolved
@@ -316,11 +316,7 @@
         },
     };
 
-<<<<<<< HEAD
-    // # Deactivate a user account
-=======
     // # Activate a user account
->>>>>>> 19b189c0
     return cy.request(options).then((response) => {
         expect(response.status).to.equal(200);
         return cy.wrap(response);
