// Copyright (c) 2015-present Mattermost, Inc. All Rights Reserved.
// See License.txt for license information.

<<<<<<< HEAD
import $ from 'jquery';
=======
import SettingItemMin from 'components/setting_item_min.jsx';
import SettingItemMax from 'components/setting_item_max.jsx';
import DesktopNotificationSettings from './desktop_notification_settings.jsx';
>>>>>>> 282a6618

import PropTypes from 'prop-types';
import React from 'react';
import {FormattedMessage} from 'react-intl';

import {updateUserNotifyProps} from 'actions/user_actions.jsx';
import UserStore from 'stores/user_store.jsx';

import Constants, {NotificationLevels} from 'utils/constants.jsx';
import * as Utils from 'utils/utils.jsx';

import SettingItemMax from 'components/setting_item_max.jsx';
import SettingItemMin from 'components/setting_item_min.jsx';

import DesktopNotificationSettings from './desktop_notification_settings.jsx';
import EmailNotificationSetting from './email_notification_setting.jsx';

function getNotificationsStateFromStores() {
    const user = UserStore.getCurrentUser();

    let desktop = NotificationLevels.DEFAULT;
    let sound = 'true';
    let desktopDuration = '5';
    let comments = 'never';
    let enableEmail = 'true';
    let pushActivity = NotificationLevels.MENTION;
    let pushStatus = Constants.UserStatuses.ONLINE;

    if (user.notify_props) {
        if (user.notify_props.desktop) {
            desktop = user.notify_props.desktop;
        }
        if (user.notify_props.desktop_sound) {
            sound = user.notify_props.desktop_sound;
        }
        if (user.notify_props.desktop_duration) {
            desktopDuration = user.notify_props.desktop_duration;
        }
        if (user.notify_props.comments) {
            comments = user.notify_props.comments;
        }
        if (user.notify_props.email) {
            enableEmail = user.notify_props.email;
        }
        if (user.notify_props.push) {
            pushActivity = user.notify_props.push;
        }
        if (user.notify_props.push_status) {
            pushStatus = user.notify_props.push_status;
        }
    }

    let usernameKey = false;
    let customKeys = '';
    let firstNameKey = false;
    let channelKey = false;

    if (user.notify_props) {
        if (user.notify_props.mention_keys) {
            const keys = user.notify_props.mention_keys.split(',');

            if (keys.indexOf(user.username) === -1) {
                usernameKey = false;
            } else {
                usernameKey = true;
                keys.splice(keys.indexOf(user.username), 1);
                if (keys.indexOf(`@${user.username}`) !== -1) {
                    keys.splice(keys.indexOf(`@${user.username}`), 1);
                }
            }

            customKeys = keys.join(',');
        }

        if (user.notify_props.first_name) {
            firstNameKey = user.notify_props.first_name === 'true';
        }

        if (user.notify_props.channel) {
            channelKey = user.notify_props.channel === 'true';
        }
    }

    return {
        desktopActivity: desktop,
        desktopDuration,
        enableEmail,
        pushActivity,
        pushStatus,
        desktopSound: sound,
        usernameKey,
        customKeys,
        customKeysChecked: customKeys.length > 0,
        firstNameKey,
        channelKey,
        notifyCommentsLevel: comments,
        isSaving: false
    };
}

export default class NotificationsTab extends React.Component {
    constructor(props) {
        super(props);

        this.handleSubmit = this.handleSubmit.bind(this);
        this.handleCancel = this.handleCancel.bind(this);
        this.updateSection = this.updateSection.bind(this);
        this.setStateValue = this.setStateValue.bind(this);
        this.onListenerChange = this.onListenerChange.bind(this);
        this.handleEmailRadio = this.handleEmailRadio.bind(this);
        this.updateUsernameKey = this.updateUsernameKey.bind(this);
        this.updateFirstNameKey = this.updateFirstNameKey.bind(this);
        this.updateChannelKey = this.updateChannelKey.bind(this);
        this.updateCustomMentionKeys = this.updateCustomMentionKeys.bind(this);
        this.updateState = this.updateState.bind(this);
        this.onCustomChange = this.onCustomChange.bind(this);
        this.createPushNotificationSection = this.createPushNotificationSection.bind(this);

        this.state = getNotificationsStateFromStores();
    }

    handleSubmit({enableEmail = this.state.enableEmail}) {
        const data = {};
        data.user_id = this.props.user.id;
        data.email = enableEmail;
        data.desktop_sound = this.state.desktopSound;
        data.desktop = this.state.desktopActivity;
        data.desktop_duration = this.state.desktopDuration;
        data.push = this.state.pushActivity;
        data.push_status = this.state.pushStatus;
        data.comments = this.state.notifyCommentsLevel;

        const mentionKeys = [];
        if (this.state.usernameKey) {
            mentionKeys.push(this.props.user.username);
        }

        let stringKeys = mentionKeys.join(',');
        if (this.state.customKeys.length > 0 && this.state.customKeysChecked) {
            stringKeys += ',' + this.state.customKeys;
        }

        data.mention_keys = stringKeys;
        data.first_name = this.state.firstNameKey.toString();
        data.channel = this.state.channelKey.toString();

        this.setState({isSaving: true});

        updateUserNotifyProps(
            data,
            () => {
                this.props.updateSection('');
            },
            (err) => {
                this.setState({serverError: err.message, isSaving: false});
            }
        );
    }

    handleCancel(e) {
        e.preventDefault();
        this.updateState();
        this.props.updateSection('');
    }

    setStateValue(key, value) {
        const data = {};
        data[key] = value;
        this.setState(data);
    }

    updateSection(section) {
        this.updateState();
        this.props.updateSection(section);
    }

    updateState() {
        const newState = getNotificationsStateFromStores();
        if (!Utils.areObjectsEqual(newState, this.state)) {
            this.setState(newState);
        }

        this.setState({isSaving: false});
    }

    componentDidMount() {
        UserStore.addChangeListener(this.onListenerChange);
    }

    componentWillUnmount() {
        UserStore.removeChangeListener(this.onListenerChange);
    }

    onListenerChange() {
        this.updateState();
    }

    handleNotifyCommentsRadio(notifyCommentsLevel) {
        this.setState({notifyCommentsLevel});
        this.refs.wrapper.focus();
    }

    handlePushRadio(pushActivity) {
        this.setState({pushActivity});
        this.refs.wrapper.focus();
    }

    handlePushStatusRadio(pushStatus) {
        this.setState({pushStatus});
        this.refs.wrapper.focus();
    }

    handleEmailRadio(enableEmail) {
        this.setState({enableEmail});
        this.refs.wrapper.focus();
    }

    updateUsernameKey(val) {
        this.setState({usernameKey: val});
    }

    updateFirstNameKey(val) {
        this.setState({firstNameKey: val});
    }

    updateChannelKey(val) {
        this.setState({channelKey: val});
    }

    updateCustomMentionKeys() {
        const checked = this.refs.customcheck.checked;

        if (checked) {
            const text = this.refs.custommentions.value;

            // remove all spaces and split string into individual keys
            this.setState({customKeys: text.replace(/ /g, ''), customKeysChecked: true});
        } else {
            this.setState({customKeys: '', customKeysChecked: false});
        }
    }

    onCustomChange() {
        this.refs.customcheck.checked = true;
        this.updateCustomMentionKeys();
    }

    createPushNotificationSection() {
        if (this.props.activeSection === 'push') {
            const inputs = [];
            let extraInfo = null;
            let submit = null;

            if (global.window.mm_config.SendPushNotifications === 'true') {
                const pushActivityRadio = [false, false, false];
                if (this.state.pushActivity === NotificationLevels.ALL) {
                    pushActivityRadio[0] = true;
                } else if (this.state.pushActivity === NotificationLevels.NONE) {
                    pushActivityRadio[2] = true;
                } else {
                    pushActivityRadio[1] = true;
                }

                const pushStatusRadio = [false, false, false];
                if (this.state.pushStatus === Constants.UserStatuses.ONLINE) {
                    pushStatusRadio[0] = true;
                } else if (this.state.pushStatus === Constants.UserStatuses.AWAY) {
                    pushStatusRadio[1] = true;
                } else {
                    pushStatusRadio[2] = true;
                }

                let pushStatusSettings;
                if (this.state.pushActivity !== NotificationLevels.NONE) {
                    pushStatusSettings = (
                        <div>
                            <hr/>
                            <label>
                                <FormattedMessage
                                    id='user.settings.notifications.push_notification.status'
                                    defaultMessage='Trigger push notifications when'
                                />
                            </label>
                            <br/>
                            <div className='radio'>
                                <label>
                                    <input
                                        id='pushNotificationOnline'
                                        type='radio'
                                        name='pushNotificationStatus'
                                        checked={pushStatusRadio[0]}
                                        onChange={this.handlePushStatusRadio.bind(this, Constants.UserStatuses.ONLINE)}
                                    />
                                    <FormattedMessage
                                        id='user.settings.push_notification.online'
                                        defaultMessage='Online, away or offline'
                                    />
                                </label>
                                <br/>
                            </div>
                            <div className='radio'>
                                <label>
                                    <input
                                        id='pushNotificationAway'
                                        type='radio'
                                        name='pushNotificationStatus'
                                        checked={pushStatusRadio[1]}
                                        onChange={this.handlePushStatusRadio.bind(this, Constants.UserStatuses.AWAY)}
                                    />
                                    <FormattedMessage
                                        id='user.settings.push_notification.away'
                                        defaultMessage='Away or offline'
                                    />
                                </label>
                                <br/>
                            </div>
                            <div className='radio'>
                                <label>
                                    <input
                                        id='pushNotificationOffline'
                                        type='radio'
                                        name='pushNotificationStatus'
                                        checked={pushStatusRadio[2]}
                                        onChange={this.handlePushStatusRadio.bind(this, Constants.UserStatuses.OFFLINE)}
                                    />
                                    <FormattedMessage
                                        id='user.settings.push_notification.offline'
                                        defaultMessage='Offline'
                                    />
                                </label>
                            </div>
                        </div>
                    );

                    extraInfo = (
                        <span>
                            <FormattedMessage
                                id='user.settings.push_notification.status_info'
                                defaultMessage='Notification alerts are only pushed to your mobile device when your online status matches the selection above.'
                            />
                        </span>
                    );
                }

                inputs.push(
                    <div key='userNotificationLevelOption'>
                        <label>
                            <FormattedMessage
                                id='user.settings.push_notification.send'
                                defaultMessage='Send mobile push notifications'
                            />
                        </label>
                        <br/>
                        <div className='radio'>
                            <label>
                                <input
                                    id='pushNotificationAllActivity'
                                    type='radio'
                                    name='pushNotificationLevel'
                                    checked={pushActivityRadio[0]}
                                    onChange={this.handlePushRadio.bind(this, NotificationLevels.ALL)}
                                />
                                <FormattedMessage
                                    id='user.settings.push_notification.allActivity'
                                    defaultMessage='For all activity'
                                />
                            </label>
                            <br/>
                        </div>
                        <div className='radio'>
                            <label>
                                <input
                                    id='pushNotificationMentions'
                                    type='radio'
                                    name='pushNotificationLevel'
                                    checked={pushActivityRadio[1]}
                                    onChange={this.handlePushRadio.bind(this, NotificationLevels.MENTION)}
                                />
                                <FormattedMessage
                                    id='user.settings.push_notification.onlyMentions'
                                    defaultMessage='For mentions and direct messages'
                                />
                            </label>
                            <br/>
                        </div>
                        <div className='radio'>
                            <label>
                                <input
                                    id='pushNotificationNever'
                                    type='radio'
                                    name='pushNotificationLevel'
                                    checked={pushActivityRadio[2]}
                                    onChange={this.handlePushRadio.bind(this, NotificationLevels.NONE)}
                                />
                                <FormattedMessage
                                    id='user.settings.notifications.never'
                                    defaultMessage='Never'
                                />
                            </label>
                        </div>
                        <br/>
                        <span>
                            <FormattedMessage
                                id='user.settings.push_notification.info'
                                defaultMessage='Notification alerts are pushed to your mobile device when there is activity in Mattermost.'
                            />
                        </span>
                        {pushStatusSettings}
                    </div>
                );

                submit = this.handleSubmit;
            } else {
                inputs.push(
                    <div
                        key='oauthEmailInfo'
                        className='padding-top'
                    >
                        <FormattedMessage
                            id='user.settings.push_notification.disabled_long'
                            defaultMessage='Push notifications for mobile devices have been disabled by your System Administrator.'
                        />
                    </div>
                );
            }

            return (
                <SettingItemMax
                    title={Utils.localizeMessage('user.settings.notifications.push', 'Mobile push notifications')}
                    extraInfo={extraInfo}
                    inputs={inputs}
                    submit={submit}
                    server_error={this.state.serverError}
                    updateSection={this.handleCancel}
                />
            );
        }

        let describe = '';
        if (this.state.pushActivity === NotificationLevels.ALL) {
            if (this.state.pushStatus === Constants.UserStatuses.AWAY) {
                describe = (
                    <FormattedMessage
                        id='user.settings.push_notification.allActivityAway'
                        defaultMessage='For all activity when away or offline'
                    />
                );
            } else if (this.state.pushStatus === Constants.UserStatuses.OFFLINE) {
                describe = (
                    <FormattedMessage
                        id='user.settings.push_notification.allActivityOffline'
                        defaultMessage='For all activity when offline'
                    />
                );
            } else {
                describe = (
                    <FormattedMessage
                        id='user.settings.push_notification.allActivityOnline'
                        defaultMessage='For all activity when online, away or offline'
                    />
                );
            }
        } else if (this.state.pushActivity === NotificationLevels.NONE) {
            describe = (
                <FormattedMessage
                    id='user.settings.notifications.never'
                    defaultMessage='Never'
                />
            );
        } else if (global.window.mm_config.SendPushNotifications === 'false') {
            describe = (
                <FormattedMessage
                    id='user.settings.push_notification.disabled'
                    defaultMessage='Disabled by System Administrator'
                />
            );
        } else {
            if (this.state.pushStatus === Constants.UserStatuses.AWAY) { //eslint-disable-line no-lonely-if
                describe = (
                    <FormattedMessage
                        id='user.settings.push_notification.onlyMentionsAway'
                        defaultMessage='For mentions and direct messages when away or offline'
                    />
                );
            } else if (this.state.pushStatus === Constants.UserStatuses.OFFLINE) {
                describe = (
                    <FormattedMessage
                        id='user.settings.push_notification.onlyMentionsOffline'
                        defaultMessage='For mentions and direct messages when offline'
                    />
                );
            } else {
                describe = (
                    <FormattedMessage
                        id='user.settings.push_notification.onlyMentionsOnline'
                        defaultMessage='For mentions and direct messages when online, away or offline'
                    />
                );
            }
        }

        const handleUpdatePushSection = () => {
            this.props.updateSection('push');
        };

        return (
            <SettingItemMin
                title={Utils.localizeMessage('user.settings.notifications.push', 'Mobile push notifications')}
                describe={describe}
                updateSection={handleUpdatePushSection}
            />
        );
    }

    render() {
        const serverError = this.state.serverError;
        const user = this.props.user;

        let keysSection;
        let handleUpdateKeysSection;
        if (this.props.activeSection === 'keys') {
            const inputs = [];

            if (user.first_name) {
                const handleUpdateFirstNameKey = (e) => {
                    this.updateFirstNameKey(e.target.checked);
                };
                inputs.push(
                    <div key='userNotificationFirstNameOption'>
                        <div className='checkbox'>
                            <label>
                                <input
                                    id='notificationTriggerFirst'
                                    type='checkbox'
                                    checked={this.state.firstNameKey}
                                    onChange={handleUpdateFirstNameKey}
                                />
                                <FormattedMessage
                                    id='user.settings.notifications.sensitiveName'
                                    defaultMessage='Your case sensitive first name "{first_name}"'
                                    values={{
                                        first_name: user.first_name
                                    }}
                                />
                            </label>
                        </div>
                    </div>
                );
            }

            const handleUpdateUsernameKey = (e) => {
                this.updateUsernameKey(e.target.checked);
            };
            inputs.push(
                <div key='userNotificationUsernameOption'>
                    <div className='checkbox'>
                        <label>
                            <input
                                id='notificationTriggerUsername'
                                type='checkbox'
                                checked={this.state.usernameKey}
                                onChange={handleUpdateUsernameKey}
                            />
                            <FormattedMessage
                                id='user.settings.notifications.sensitiveUsername'
                                defaultMessage='Your non-case sensitive username "{username}"'
                                values={{
                                    username: user.username
                                }}
                            />
                        </label>
                    </div>
                </div>
            );

            const handleUpdateChannelKey = (e) => {
                this.updateChannelKey(e.target.checked);
            };
            inputs.push(
                <div key='userNotificationChannelOption'>
                    <div className='checkbox'>
                        <label>
                            <input
                                id='notificationTriggerShouts'
                                type='checkbox'
                                checked={this.state.channelKey}
                                onChange={handleUpdateChannelKey}
                            />
                            <FormattedMessage
                                id='user.settings.notifications.channelWide'
                                defaultMessage='Channel-wide mentions "@channel", "@all", "@here"'
                            />
                        </label>
                    </div>
                </div>
            );

            inputs.push(
                <div key='userNotificationCustomOption'>
                    <div className='checkbox'>
                        <label>
                            <input
                                id='notificationTriggerCustom'
                                ref='customcheck'
                                type='checkbox'
                                checked={this.state.customKeysChecked}
                                onChange={this.updateCustomMentionKeys}
                            />
                            <FormattedMessage
                                id='user.settings.notifications.sensitiveWords'
                                defaultMessage='Other non-case sensitive words, separated by commas:'
                            />
                        </label>
                    </div>
                    <input
                        id='notificationTriggerCustomText'
                        ref='custommentions'
                        className='form-control mentions-input'
                        type='text'
                        defaultValue={this.state.customKeys}
                        onChange={this.onCustomChange}
                    />
                </div>
            );

            const extraInfo = (
                <span>
                    <FormattedMessage
                        id='user.settings.notifications.mentionsInfo'
                        defaultMessage='Mentions trigger when someone sends a message that includes your username (@{username}) or any of the options selected above.'
                        values={{
                            username: user.username
                        }}
                    />
                </span>
            );

            keysSection = (
                <SettingItemMax
                    title={Utils.localizeMessage('user.settings.notifications.wordsTrigger', 'Words that trigger mentions')}
                    inputs={inputs}
                    submit={this.handleSubmit}
                    saving={this.state.isSaving}
                    server_error={serverError}
                    updateSection={this.handleCancel}
                    extraInfo={extraInfo}
                />
            );
        } else {
            let keys = ['@' + user.username];
            if (this.state.firstNameKey) {
                keys.push(user.first_name);
            }
            if (this.state.usernameKey) {
                keys.push(user.username);
            }

            if (this.state.channelKey) {
                keys.push('@channel');
                keys.push('@all');
                keys.push('@here');
            }
            if (this.state.customKeys.length > 0) {
                keys = keys.concat(this.state.customKeys.split(','));
            }

            let describe = '';
            for (let i = 0; i < keys.length; i++) {
                if (keys[i] !== '') {
                    describe += '"' + keys[i] + '", ';
                }
            }

            if (describe.length > 0) {
                describe = describe.substring(0, describe.length - 2);
            } else {
                describe = (
                    <FormattedMessage
                        id='user.settings.notifications.noWords'
                        defaultMessage='No words configured'
                    />
                );
            }

            handleUpdateKeysSection = function updateKeysSection() {
                this.props.updateSection('keys');
            }.bind(this);

            keysSection = (
                <SettingItemMin
                    title={Utils.localizeMessage('user.settings.notifications.wordsTrigger', 'Words that trigger mentions')}
                    describe={describe}
                    updateSection={handleUpdateKeysSection}
                />
            );
        }

        let commentsSection;
        let handleUpdateCommentsSection;
        if (this.props.activeSection === 'comments') {
            const commentsActive = [false, false, false];
            if (this.state.notifyCommentsLevel === 'never') {
                commentsActive[2] = true;
            } else if (this.state.notifyCommentsLevel === 'root') {
                commentsActive[1] = true;
            } else {
                commentsActive[0] = true;
            }

            const inputs = [];

            inputs.push(
                <div key='userNotificationLevelOption'>
                    <div className='radio'>
                        <label>
                            <input
                                id='notificationCommentsAny'
                                type='radio'
                                name='commentsNotificationLevel'
                                checked={commentsActive[0]}
                                onChange={this.handleNotifyCommentsRadio.bind(this, 'any')}
                            />
                            <FormattedMessage
                                id='user.settings.notifications.commentsAny'
                                defaultMessage='Mention any comments in a thread you participated in (This will include both mentions to your root post and any comments after you commented on a post)'
                            />
                        </label>
                        <br/>
                    </div>
                    <div className='radio'>
                        <label>
                            <input
                                id='notificationCommentsRoot'
                                type='radio'
                                name='commentsNotificationLevel'
                                checked={commentsActive[1]}
                                onChange={this.handleNotifyCommentsRadio.bind(this, 'root')}
                            />
                            <FormattedMessage
                                id='user.settings.notifications.commentsRoot'
                                defaultMessage='Mention any comments on your post'
                            />
                        </label>
                        <br/>
                    </div>
                    <div className='radio'>
                        <label>
                            <input
                                id='notificationCommentsNever'
                                type='radio'
                                name='commentsNotificationLevel'
                                checked={commentsActive[2]}
                                onChange={this.handleNotifyCommentsRadio.bind(this, 'never')}
                            />
                            <FormattedMessage
                                id='user.settings.notifications.commentsNever'
                                defaultMessage='No mentions for comments'
                            />
                        </label>
                    </div>
                </div>
            );

            const extraInfo = (
                <span>
                    <FormattedMessage
                        id='user.settings.notifications.commentsInfo'
                        defaultMessage="In addition to notifications for when you're mentioned, select if you would like to receive notifications on reply threads."
                    />
                </span>
            );

            commentsSection = (
                <SettingItemMax
                    title={Utils.localizeMessage('user.settings.notifications.comments', 'Reply notifications')}
                    extraInfo={extraInfo}
                    inputs={inputs}
                    submit={this.handleSubmit}
                    saving={this.state.isSaving}
                    server_error={serverError}
                    updateSection={this.handleCancel}
                />
            );
        } else {
            let describe = '';
            if (this.state.notifyCommentsLevel === 'never') {
                describe = (
                    <FormattedMessage
                        id='user.settings.notifications.commentsNever'
                        defaultMessage="Do not trigger notifications on messages in reply threads unless I'm mentioned"
                    />
                );
            } else if (this.state.notifyCommentsLevel === 'root') {
                describe = (
                    <FormattedMessage
                        id='user.settings.notifications.commentsRoot'
                        defaultMessage='Trigger notifications on messages in threads that I start'
                    />
                );
            } else {
                describe = (
                    <FormattedMessage
                        id='user.settings.notifications.commentsAny'
                        defaultMessage='Trigger notifications on messages in reply threads that I start or participate in'
                    />
                );
            }

            handleUpdateCommentsSection = function updateCommentsSection() {
                this.props.updateSection('comments');
            }.bind(this);

            commentsSection = (
                <SettingItemMin
                    title={Utils.localizeMessage('user.settings.notifications.comments', 'Reply notifications')}
                    describe={describe}
                    updateSection={handleUpdateCommentsSection}
                />
            );
        }

        const pushNotificationSection = this.createPushNotificationSection();
        const enableEmail = this.state.enableEmail === 'true';

        return (
            <div>
                <div className='modal-header'>
                    <button
                        id='closeButton'
                        type='button'
                        className='close'
                        data-dismiss='modal'
                        onClick={this.props.closeModal}
                    >
                        <span aria-hidden='true'>{'×'}</span>
                    </button>
                    <h4
                        className='modal-title'
                        ref='title'
                    >
                        <div className='modal-back'>
                            <i
                                className='fa fa-angle-left'
                                onClick={this.props.collapseModal}
                            />
                        </div>
                        <FormattedMessage
                            id='user.settings.notifications.title'
                            defaultMessage='Notification Settings'
                        />
                    </h4>
                </div>
                <div
                    ref='wrapper'
                    className='user-settings'
                >
                    <h3 className='tab-header'>
                        <FormattedMessage
                            id='user.settings.notifications.header'
                            defaultMessage='Notifications'
                        />
                    </h3>
                    <div className='divider-dark first'/>
                    <DesktopNotificationSettings
                        activity={this.state.desktopActivity}
                        sound={this.state.desktopSound}
                        duration={this.state.desktopDuration}
                        updateSection={this.updateSection}
                        setParentState={this.setStateValue}
                        submit={this.handleSubmit}
                        saving={this.state.isSaving}
                        cancel={this.handleCancel}
                        error={this.state.serverError}
                        active={this.props.activeSection === 'desktop'}
                    />
                    <div className='divider-light'/>
                    <EmailNotificationSetting
                        activeSection={this.props.activeSection}
                        updateSection={this.props.updateSection}
                        enableEmail={enableEmail}
                        emailInterval={Utils.getEmailInterval(enableEmail)}
                        onSubmit={this.handleSubmit}
                        onCancel={this.handleCancel}
                        saving={this.state.isSaving}
                        serverError={this.state.serverError}
                    />
                    <div className='divider-light'/>
                    {pushNotificationSection}
                    <div className='divider-light'/>
                    {keysSection}
                    <div className='divider-light'/>
                    {commentsSection}
                    <div className='divider-dark'/>
                </div>
            </div>

        );
    }
}

NotificationsTab.defaultProps = {
    user: null,
    activeSection: '',
    activeTab: ''
};
NotificationsTab.propTypes = {
    user: PropTypes.object,
    updateSection: PropTypes.func,
    updateTab: PropTypes.func,
    activeSection: PropTypes.string,
    activeTab: PropTypes.string,
    closeModal: PropTypes.func.isRequired,
    collapseModal: PropTypes.func.isRequired
};<|MERGE_RESOLUTION|>--- conflicted
+++ resolved
@@ -1,13 +1,5 @@
 // Copyright (c) 2015-present Mattermost, Inc. All Rights Reserved.
 // See License.txt for license information.
-
-<<<<<<< HEAD
-import $ from 'jquery';
-=======
-import SettingItemMin from 'components/setting_item_min.jsx';
-import SettingItemMax from 'components/setting_item_max.jsx';
-import DesktopNotificationSettings from './desktop_notification_settings.jsx';
->>>>>>> 282a6618
 
 import PropTypes from 'prop-types';
 import React from 'react';
