--- conflicted
+++ resolved
@@ -11,11 +11,8 @@
 function mapStateToProps(state, ownProps) {
     const canManageTeamMembers = haveITeamPermission(state, {team: ownProps.teamId, permission: Permissions.MANAGE_TEAM_MEMBERS});
     return {
-<<<<<<< HEAD
-        canManageTeamMembers
-=======
+        canManageTeamMembers,
         ...ownProps,
->>>>>>> f7a5ee1f
     };
 }
 
