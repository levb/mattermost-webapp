// Copyright (c) 2015-present Mattermost, Inc. All Rights Reserved.
// See LICENSE.txt for license information.

import React, {useEffect, useState} from 'react';
import {useDispatch, useStore, useSelector} from 'react-redux';
import {FormattedMessage, useIntl} from 'react-intl';

import {getStandardAnalytics} from 'mattermost-redux/actions/admin';
import {getCloudSubscription, getCloudProducts, getCloudCustomer} from 'mattermost-redux/actions/cloud';
import {savePreferences} from 'mattermost-redux/actions/preferences';
import {getConfig, getLicense} from 'mattermost-redux/selectors/entities/general';
import {makeGetCategory} from 'mattermost-redux/selectors/entities/preferences';
import {getCurrentUser} from 'mattermost-redux/selectors/entities/users';
import {DispatchFunc} from 'mattermost-redux/types/actions';
import {PreferenceType} from 'mattermost-redux/types/preferences';

import {pageVisited, trackEvent} from 'actions/telemetry_actions';
import {openModal} from 'actions/views/modals';
import AlertBanner from 'components/alert_banner';
import BlockableLink from 'components/admin_console/blockable_link';
import FormattedMarkdownMessage from 'components/formatted_markdown_message';
import PurchaseModal from 'components/purchase_modal';
import FormattedAdminHeader from 'components/widgets/admin_console/formatted_admin_header';
import {getCloudContactUsLink, InquiryType} from 'selectors/cloud';
import {GlobalState} from 'types/store';
import {
    Preferences,
    CloudBanners,
    ModalIdentifiers,
    TELEMETRY_CATEGORIES,
} from 'utils/constants';
import {isCustomerCardExpired} from 'utils/cloud_utils';

import privateCloudImage from 'images/private-cloud-image.svg';
import upgradeMattermostCloudImage from 'images/upgrade-mattermost-cloud-image.svg';

import BillingSummary from './billing_summary';
import PlanDetails from './plan_details';

import './billing_subscriptions.scss';

const WARNING_THRESHOLD = 3;

type Props = {
};

const BillingSubscriptions: React.FC<Props> = () => {
    const {formatMessage} = useIntl();
    const dispatch = useDispatch<DispatchFunc>();
    const store = useStore();
    const userLimit = useSelector((state: GlobalState) => parseInt(getConfig(state).ExperimentalCloudUserLimit!, 10));
    const analytics = useSelector((state: GlobalState) => state.entities.admin.analytics);
    const currentUser = useSelector((state: GlobalState) => getCurrentUser(state));
    const isCloud = useSelector((state: GlobalState) => getLicense(state).Cloud === 'true');
    const subscription = useSelector((state: GlobalState) => state.entities.cloud.subscription);

    const products = useSelector((state: GlobalState) => state.entities.cloud.products);
    const isCardExpired = useSelector((state: GlobalState) => isCustomerCardExpired(state.entities.cloud.customer));
    const getCategory = makeGetCategory();
    const preferences = useSelector<GlobalState, PreferenceType[]>((state) => getCategory(state, Preferences.ADMIN_CLOUD_UPGRADE_PANEL));

    const contactSalesLink = useSelector((state: GlobalState) => getCloudContactUsLink(state, InquiryType.Sales));

    const [showCreditCardBanner, setShowCreditCardBanner] = useState(true);

    const onUpgradeMattermostCloud = () => {
        trackEvent('cloud_admin', 'click_upgrade_mattermost_cloud');

        dispatch(openModal({
            modalId: ModalIdentifiers.CLOUD_PURCHASE,
            dialogType: PurchaseModal,
        }));
    };

    useEffect(() => {
        getCloudSubscription()(dispatch, store.getState());
        getCloudProducts()(dispatch, store.getState());
        getCloudCustomer()(dispatch, store.getState());

        if (!analytics) {
            (async function getAllAnalytics() {
                await dispatch(getStandardAnalytics());
            }());
        }

        pageVisited('cloud_admin', 'pageview_billing_subscription');

        if (analytics && shouldShowInfoBanner()) {
            trackEvent(TELEMETRY_CATEGORIES.CLOUD_ADMIN, 'bannerview_user_limit_warning');
        }
    }, []);

    const shouldShowInfoBanner = (): boolean => {
        if (!analytics || !isCloud || !userLimit || !preferences || !subscription || subscription.is_paid_tier === 'true' || preferences.some((pref: PreferenceType) => pref.name === CloudBanners.HIDE && pref.value === 'true')) {
            return false;
        }

        if ((userLimit - Number(analytics.TOTAL_USERS)) <= WARNING_THRESHOLD && (userLimit - Number(analytics.TOTAL_USERS) > 0)) {
            return true;
        }

        return false;
    };

    const shouldShowPaymentFailedBanner = () => {
        return subscription?.last_invoice?.status === 'failed';
    };

    const handleHide = async () => {
        trackEvent(
            TELEMETRY_CATEGORIES.CLOUD_ADMIN,
            'click_close_banner_user_limit_warning',
        );
        dispatch(savePreferences(currentUser.id, [
            {
                category: Preferences.ADMIN_CLOUD_UPGRADE_PANEL,
                user_id: currentUser.id,
                name: CloudBanners.HIDE,
                value: 'true',
            },
        ]));
    };

    const upgradeMattermostCloud = () => (
        <div className='UpgradeMattermostCloud'>
            <div className='UpgradeMattermostCloud__image'>
                <img src={upgradeMattermostCloudImage}/>
            </div>
            <div className='UpgradeMattermostCloud__title'>
                <FormattedMessage
                    id='admin.billing.subscription.upgradeMattermostCloud.title'
                    defaultMessage='Need more users?'
                />
            </div>
            <div className='UpgradeMattermostCloud__description'>
                <FormattedMarkdownMessage
                    id='admin.billing.subscription.upgradeMattermostCloud.description'
                    defaultMessage='The free tier is **limited to 10 users.** Get access to more users, teams and other great features'
                />
            </div>
            <button
                type='button'
                onClick={onUpgradeMattermostCloud}
                className='UpgradeMattermostCloud__upgradeButton'
            >
                <FormattedMessage
                    id='admin.billing.subscription.upgradeMattermostCloud.upgradeButton'
                    defaultMessage='Upgrade Mattermost Cloud'
                />
            </button>
        </div>
    );

    const privateCloudCard = () => (
        <div className='PrivateCloudCard'>
            <div className='PrivateCloudCard__text'>
                <div className='PrivateCloudCard__text-title'>
                    <FormattedMessage
                        id='admin.billing.subscription.privateCloudCard.title'
                        defaultMessage='Looking for a high-trust private cloud?'
                    />
                </div>
                <div className='PrivateCloudCard__text-description'>
                    <FormattedMessage
                        id='admin.billing.subscription.privateCloudCard.description'
                        defaultMessage='If you need software with dedicated, single-tenant architecture, Mattermost Private Cloud (Beta) is the solution for high-trust collaboration.'
                    />
                </div>
                <a
                    href={contactSalesLink}
                    rel='noopener noreferrer'
                    target='_new'
                    className='PrivateCloudCard__contactSales'
                    onClick={() => trackEvent('cloud_admin', 'click_contact_sales')}
                >
                    <FormattedMessage
                        id='admin.billing.subscription.privateCloudCard.contactSales'
                        defaultMessage='Contact Sales'
                    />
                </a>
            </div>
            <div className='PrivateCloudCard__image'>
                <img src={privateCloudImage}/>
            </div>
        </div>
    );

<<<<<<< HEAD
=======
    const cancelSubscription = () => (
        <div className='cancelSubscriptionSection'>
            <div className='cancelSubscriptionSection__text'>
                <div className='cancelSubscriptionSection__text-title'>
                    <FormattedMessage
                        id='admin.billing.subscription.cancelSubscriptionSection.title'
                        defaultMessage='Cancel your subscription'
                    />
                </div>
                <div className='cancelSubscriptionSection__text-description'>
                    <FormattedMessage
                        id='admin.billing.subscription.cancelSubscriptionSection.description'
                        defaultMessage='At this time, deleting a workspace can only be done with the help of a customer support representative.'
                    />
                </div>
                <a
                    href={contactSalesLink}
                    rel='noopener noreferrer'
                    target='_new'
                    className='cancelSubscriptionSection__contactUs'
                    onClick={() => trackEvent('cloud_admin', 'click_contact_us')}
                >
                    <FormattedMessage
                        id='admin.billing.subscription.cancelSubscriptionSection.contactUs'
                        defaultMessage='Contact Us'
                    />
                </a>
            </div>
        </div>
    );

>>>>>>> 19b189c0
    if (!subscription || !products) {
        return null;
    }

    return (
        <div className='wrapper--fixed BillingSubscriptions'>
            <FormattedAdminHeader
                id='admin.billing.subscription.title'
                defaultMessage='Subscriptions'
            />
            <div className='admin-console__wrapper'>
                <div className='admin-console__content'>
                    {shouldShowPaymentFailedBanner() && (
                        <AlertBanner
                            mode='danger'
                            title={formatMessage({
                                id: 'billing.subscription.info.mostRecentPaymentFailed',
                                defaultMessage: 'Your most recent payment failed',
                            })}
                            message={
                                <>
                                    <FormattedMessage
                                        id='billing.subscription.info.mostRecentPaymentFailed.description.mostRecentPaymentFailed'
                                        defaultMessage='It looks your most recent payment failed because the credit card on your account has expired. Please '
                                    />
                                    <BlockableLink
                                        to='/admin_console/billing/payment_info'
                                    >
                                        <FormattedMessage
                                            id='billing.subscription.info.mostRecentPaymentFailed.description.updatePaymentInformation'
                                            defaultMessage='update your payment information'
                                        />
                                    </BlockableLink>
                                    <FormattedMessage
                                        id='billing.subscription.info.mostRecentPaymentFailed.description.avoidAnyDisruption'
                                        defaultMessage=' to avoid any disruption.'
                                    />
                                </>
                            }
                        />
                    )}
                    {shouldShowInfoBanner() && (
                        <AlertBanner
                            mode='info'
                            title={formatMessage({
                                id: 'billing.subscription.info.headsup',
                                defaultMessage: 'Just a heads up',
                            })}
                            message={formatMessage({
                                id: 'billing.subscription.info.headsup.description',
                                defaultMessage:
                    'You’re nearing the user limit with the free tier of Mattermost Cloud. We’ll let you know if you hit that limit.',
                            })}
                            onDismiss={() => handleHide()}
                        />
                    )}
                    {showCreditCardBanner && isCardExpired && (
                        <AlertBanner
                            mode='danger'
                            title={
                                <FormattedMessage
                                    id='admin.billing.subscription.creditCardHasExpired'
                                    defaultMessage='Your credit card has expired'
                                />
                            }
                            message={
                                <>
                                    <FormattedMessage
                                        id='admin.billing.subscription.creditCardHasExpired.please'
                                        defaultMessage='Please '
                                    />
                                    <BlockableLink
                                        to='/admin_console/billing/payment_info'
                                    >
                                        <FormattedMessage
                                            id='admin.billing.subscription.creditCardHasExpired.description.updatePaymentInformation'
                                            defaultMessage='update your payment information'
                                        />
                                    </BlockableLink>
                                    <FormattedMessage
                                        id='admin.billing.subscription.creditCardHasExpired.description.avoidAnyDisruption'
                                        defaultMessage=' to avoid any disruption.'
                                    />
                                </>
                            }
                            onDismiss={() => setShowCreditCardBanner(false)}
                        />
                    )}
                    <div className='BillingSubscriptions__topWrapper'>
                        <PlanDetails/>
                        {subscription?.is_paid_tier === 'true' ? <BillingSummary/> : upgradeMattermostCloud()}
                    </div>
                    {privateCloudCard()}
                    {cancelSubscription()}
                </div>
            </div>
        </div>
    );
};

export default BillingSubscriptions;<|MERGE_RESOLUTION|>--- conflicted
+++ resolved
@@ -185,8 +185,6 @@
         </div>
     );
 
-<<<<<<< HEAD
-=======
     const cancelSubscription = () => (
         <div className='cancelSubscriptionSection'>
             <div className='cancelSubscriptionSection__text'>
@@ -218,7 +216,6 @@
         </div>
     );
 
->>>>>>> 19b189c0
     if (!subscription || !products) {
         return null;
     }
