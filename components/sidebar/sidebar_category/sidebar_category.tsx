--- conflicted
+++ resolved
@@ -24,11 +24,8 @@
 
 import SidebarChannel from '../sidebar_channel';
 import {SidebarCategoryHeader} from '../sidebar_category_header';
-<<<<<<< HEAD
-=======
 
 import SidebarCategorySortingMenu from './sidebar_category_sorting_menu';
->>>>>>> 19b189c0
 
 import SidebarCategoryMenu from './sidebar_category_menu';
 
@@ -275,21 +272,6 @@
 
             categoryMenu = (
                 <React.Fragment>
-<<<<<<< HEAD
-                    <OverlayTrigger
-                        delayShow={500}
-                        placement='top'
-                        overlay={sortTooltip}
-                    >
-                        <button
-                            className='SidebarChannelGroupHeader_sortButton'
-                            onClick={this.handleSortDirectMessages}
-                            aria-label={sortHelpLabel}
-                        >
-                            {sortingIcon}
-                        </button>
-                    </OverlayTrigger>
-=======
                     <SidebarCategorySortingMenu
                         category={category}
                         handleOpenDirectMessagesModal={this.handleOpenDirectMessagesModal}
@@ -297,7 +279,6 @@
                         isMenuOpen={this.state.isMenuOpen}
                         onToggleMenu={this.handleMenuToggle}
                     />
->>>>>>> 19b189c0
                     <OverlayTrigger
                         delayShow={500}
                         placement='top'
