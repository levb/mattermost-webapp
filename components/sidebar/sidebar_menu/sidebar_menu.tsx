--- conflicted
+++ resolved
@@ -145,11 +145,7 @@
                 >
                     <button
                         ref={this.menuButtonRef}
-<<<<<<< HEAD
-                        className='SidebarMenu_menuButton'
-=======
                         className={classNames(['SidebarMenu_menuButton', {additionalClass}])}
->>>>>>> 19b189c0
                         aria-label={buttonAriaLabel}
                         tabIndex={this.props.tabIndex}
                     >
