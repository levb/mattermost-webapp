// Copyright (c) 2015-present Mattermost, Inc. All Rights Reserved.
// See License.txt for license information.

import $ from 'jquery';
import React from 'react';
import {OverlayTrigger, Tooltip} from 'react-bootstrap';
import ReactDOM from 'react-dom';
import {FormattedMessage} from 'react-intl';
import {PropTypes} from 'prop-types';
import Permissions from 'mattermost-redux/constants/permissions';

import {browserHistory} from 'utils/browser_history';
import {trackEvent} from 'actions/diagnostics_actions.jsx';
import AppDispatcher from 'dispatcher/app_dispatcher.jsx';
import * as ChannelUtils from 'utils/channel_utils.jsx';
import {ActionTypes, Constants} from 'utils/constants.jsx';
import * as Utils from 'utils/utils.jsx';
import favicon from 'images/favicon/favicon-16x16.png';
import redFavicon from 'images/favicon/redfavicon-16x16.png';
import MoreChannels from 'components/more_channels';
import MoreDirectChannels from 'components/more_direct_channels';
import TeamPermissionGate from 'components/permissions_gates/team_permission_gate';

import NewChannelFlow from '../new_channel_flow.jsx';
import UnreadChannelIndicator from '../unread_channel_indicator.jsx';

import SidebarHeader from './header';
import SidebarChannel from './sidebar_channel';

export default class Sidebar extends React.PureComponent {
    static propTypes = {

        /**
         * Global config object
         */
        config: PropTypes.object.isRequired,

        /**
         * List of public channels (ids)
         */
        publicChannelIds: PropTypes.array.isRequired,

        /**
         * List of private channels (ids)
         */
        privateChannelIds: PropTypes.array.isRequired,

        /**
         * List of favorite channels (ids)
         */
        favoriteChannelIds: PropTypes.array.isRequired,

        /**
         * List of direct/group channels (ids)
         */
        directAndGroupChannelIds: PropTypes.array.isRequired,

        /**
         * List of unread channels (ids)
         */
        unreadChannelIds: PropTypes.array.isRequired,

        /**
         * Current channel object
         */
        currentChannel: PropTypes.object,

        /**
         * Current channel teammeat (for direct messages)
         */
        currentTeammate: PropTypes.object,

        /**
         * Current team object
         */
        currentTeam: PropTypes.object.isRequired,

        /**
         * Current user object
         */
        currentUser: PropTypes.object.isRequired,

        /**
         * Number of unread mentions/messages
         */
        unreads: PropTypes.object.isRequired,

        /**
         * Flag to display the Unread channels section
         */
        showUnreadSection: PropTypes.bool.isRequired,

        actions: PropTypes.shape({
            goToChannelById: PropTypes.func.isRequired,
        }).isRequired,
    };

    static defaultProps = {
        currentChannel: {},
    }

    constructor(props) {
        super(props);

        this.badgesActive = false;
        this.firstUnreadChannel = null;
        this.lastUnreadChannel = null;

        this.isLeaving = new Map();
        this.isSwitchingChannel = false;
        this.closedDirectChannel = false;

        this.state = {
            newChannelModalType: '',
            showDirectChannelsModal: false,
            showMoreChannelsModal: false,
        };
    }

    componentDidMount() {
        this.updateUnreadIndicators();
        document.addEventListener('keydown', this.navigateChannelShortcut);
        document.addEventListener('keydown', this.navigateUnreadChannelShortcut);
    }

    componentWillUpdate() {
        this.updateUnreadIndicators();
    }

    componentDidUpdate(prevProps) {
        // if the active channel disappeared (which can happen when dm channels autoclose), go to town square
        if (this.props.currentTeam === prevProps.currentTeam &&
            this.props.currentChannel.id === prevProps.currentChannel.id &&
            !this.channelIdIsDisplayedForProps(this.props, this.props.currentChannel.id) &&
            this.channelIdIsDisplayedForProps(prevProps, this.props.currentChannel.id)
        ) {
            this.closedDirectChannel = true;
            browserHistory.push(`/${this.props.currentTeam.name}/channels/${Constants.DEFAULT_CHANNEL}`);
            return;
        }

        if (!Utils.isMobile()) {
            $('.sidebar--left .nav-pills__container').perfectScrollbar();
        }

        // reset the scrollbar upon switching teams
        if (this.props.currentTeam !== prevProps.currentTeam) {
            this.refs.container.scrollTop = 0;
            $('.nav-pills__container').perfectScrollbar('update');
        }

        // close the LHS on mobile when you change channels
        if (this.props.currentChannel.id !== prevProps.currentChannel.id) {
            if (this.closedDirectChannel) {
                this.closedDirectChannel = false;
            } else {
                $('.app__body .inner-wrap').removeClass('move--right');
                $('.app__body .sidebar--left').removeClass('move--right');
                $('.multi-teams .team-sidebar').removeClass('move--right');
            }
        }

        this.updateTitle();

        if (this.props.currentChannel.type === Constants.DM_CHANNEL &&
            this.props.currentTeammate && prevProps.currentTeammate &&
            this.props.currentTeammate.display_name !== prevProps.currentTeammate.display_name
        ) {
            window.history.replaceState(null, null, `/${this.props.currentTeam.name}/messages/@${this.props.currentTeammate.display_name}`);
        }

        this.setBadgesActiveAndFavicon();
        this.setFirstAndLastUnreadChannels();
    }

    componentWillUnmount() {
        document.removeEventListener('keydown', this.navigateChannelShortcut);
        document.removeEventListener('keydown', this.navigateUnreadChannelShortcut);
    }

    setBadgesActiveAndFavicon() {
        this.lastBadgesActive = this.badgesActive;
        this.badgesActive = this.props.unreads.mentions;

        // update the favicon to show if there are any notifications
        if (this.lastBadgesActive !== this.badgesActive) {
            var link = document.createElement('link');
            link.type = 'image/x-icon';
            link.rel = 'shortcut icon';
            link.id = 'favicon';
            if (this.badgesActive) {
                link.href = redFavicon;
            } else {
                link.href = favicon;
            }
            var head = document.getElementsByTagName('head')[0];
            var oldLink = document.getElementById('favicon');
            if (oldLink) {
                head.removeChild(oldLink);
            }
            head.appendChild(link);
        }
    }

    setFirstAndLastUnreadChannels() {
        const {
            currentChannel,
            unreadChannelIds,
        } = this.props;

        this.getDisplayedChannels().map((channelId) => {
            if (channelId !== currentChannel.id && unreadChannelIds.includes(channelId)) {
                if (!this.firstUnreadChannel) {
                    this.firstUnreadChannel = channelId;
                }
                this.lastUnreadChannel = channelId;
            }
            return null;
        });
    }

    handleOpenMoreDirectChannelsModal = (e) => {
        e.preventDefault();
        if (this.state.showDirectChannelsModal) {
            this.hideMoreDirectChannelsModal();
        } else {
            this.showMoreDirectChannelsModal();
        }
    }

    updateTitle = () => {
        const {
            config,
            currentChannel,
            currentTeam,
            currentTeammate,
            unreads,
        } = this.props;

        if (currentChannel && currentTeam) {
            let currentSiteName = '';
            if (config.SiteName != null) {
                currentSiteName = config.SiteName;
            }

            let currentChannelName = currentChannel.display_name;
            if (currentChannel.type === Constants.DM_CHANNEL) {
                if (currentTeammate != null) {
                    currentChannelName = currentTeammate.display_name;
                }
            }

            const mentionTitle = unreads.mentionCount > 0 ? '(' + unreads.mentionCount + ') ' : '';
            const unreadTitle = unreads.messageCount > 0 ? '* ' : '';
            document.title = mentionTitle + unreadTitle + currentChannelName + ' - ' + this.props.currentTeam.display_name + ' ' + currentSiteName;
        }
    }

    onScroll = () => {
        this.updateUnreadIndicators();
    }

    scrollToFirstUnreadChannel = () => {
        if (this.firstUnreadChannel) {
            const unreadMargin = 15;
            const container = $(ReactDOM.findDOMNode(this.refs.container));
            const firstUnreadElement = $(ReactDOM.findDOMNode(this.refs[this.firstUnreadChannel]));
            const scrollTop = (container.scrollTop() + firstUnreadElement.position().top) - unreadMargin;
            container.stop().animate({scrollTop}, 500, 'swing');
        }
    }

    scrollToLastUnreadChannel = () => {
        if (this.lastUnreadChannel) {
            const unreadMargin = 15;
            const container = $(ReactDOM.findDOMNode(this.refs.container));
            const lastUnreadElement = $(ReactDOM.findDOMNode(this.refs[this.lastUnreadChannel]));
            const elementBottom = lastUnreadElement.position().top + lastUnreadElement.height();
            const scrollTop = (container.scrollTop() + (elementBottom - container.height())) + unreadMargin;
            container.stop().animate({scrollTop}, 500, 'swing');
        }
    }

    updateUnreadIndicators = () => {
        const container = $(ReactDOM.findDOMNode(this.refs.container));

        let showTopUnread = false;
        let showBottomUnread = false;

        // Consider partially obscured channels as above/below
        const unreadMargin = 15;

        if (this.firstUnreadChannel) {
            const firstUnreadElement = $(ReactDOM.findDOMNode(this.refs[this.firstUnreadChannel]));
            const fistUnreadPosition = firstUnreadElement ? firstUnreadElement.position() : null;

            if (fistUnreadPosition && fistUnreadPosition.top + firstUnreadElement.height() < unreadMargin) {
                showTopUnread = true;
            }
        }

        if (this.lastUnreadChannel) {
            const lastUnreadElement = $(ReactDOM.findDOMNode(this.refs[this.lastUnreadChannel]));
            const lastUnreadPosition = lastUnreadElement ? lastUnreadElement.position() : null;

            if (lastUnreadPosition && lastUnreadPosition.top > container.height() - unreadMargin) {
                showBottomUnread = true;
            }
        }

        this.setState({
            showTopUnread,
            showBottomUnread,
        });
    }

    updateScrollbarOnChannelChange = (channelId) => {
        const curChannel = this.refs[channelId].getWrappedInstance().refs.channel.getBoundingClientRect();
        if ((curChannel.top - Constants.CHANNEL_SCROLL_ADJUSTMENT < 0) || (curChannel.top + curChannel.height > this.refs.container.getBoundingClientRect().height)) {
            this.refs.container.scrollTop = this.refs.container.scrollTop + (curChannel.top - Constants.CHANNEL_SCROLL_ADJUSTMENT);
            $('.nav-pills__container').perfectScrollbar('update');
        }
    }

    navigateChannelShortcut = (e) => {
        if (e.altKey && !e.shiftKey && (Utils.isKeyPressed(e, Constants.KeyCodes.UP) || Utils.isKeyPressed(e, Constants.KeyCodes.DOWN))) {
            e.preventDefault();

            if (this.isSwitchingChannel) {
                return;
            }

            this.isSwitchingChannel = true;
            const allChannelIds = this.getDisplayedChannels();
            const curChannelId = this.props.currentChannel.id;
            let curIndex = -1;
            for (let i = 0; i < allChannelIds.length; i++) {
                if (allChannelIds[i] === curChannelId) {
                    curIndex = i;
                }
            }
            let nextIndex = curIndex;
            if (Utils.isKeyPressed(e, Constants.KeyCodes.DOWN)) {
                nextIndex = curIndex + 1;
            } else {
                nextIndex = curIndex - 1;
            }
            const nextChannel = allChannelIds[Utils.mod(nextIndex, allChannelIds.length)];
            this.props.actions.goToChannelById(nextChannel);
            this.updateScrollbarOnChannelChange(nextChannel);
            this.isSwitchingChannel = false;
        } else if (Utils.cmdOrCtrlPressed(e) && e.shiftKey && Utils.isKeyPressed(e, Constants.KeyCodes.K)) {
            this.handleOpenMoreDirectChannelsModal(e);
        }
    }

    navigateUnreadChannelShortcut = (e) => {
        if (e.altKey && e.shiftKey && (Utils.isKeyPressed(e, Constants.KeyCodes.UP) || Utils.isKeyPressed(e, Constants.KeyCodes.DOWN))) {
            e.preventDefault();

            if (this.isSwitchingChannel) {
                return;
            }

            this.isSwitchingChannel = true;

            const allChannelIds = this.getDisplayedChannels();

            let direction = 0;
            if (Utils.isKeyPressed(e, Constants.KeyCodes.UP)) {
                direction = -1;
            } else {
                direction = 1;
            }

            const nextIndex = ChannelUtils.findNextUnreadChannelId(
                this.props.currentChannel.id,
                allChannelIds,
                this.props.unreadChannelIds,
                direction
            );

            if (nextIndex !== -1) {
                const nextChannel = allChannelIds[nextIndex];
                this.props.actions.goToChannelById(nextChannel);
                this.updateScrollbarOnChannelChange(nextChannel);
            }

            this.isSwitchingChannel = false;
        }
    }

    getDisplayedChannels = (props = this.props) => {
        if (props.showUnreadSection) {
            return props.unreadChannelIds.
                concat(props.favoriteChannelIds).
                concat(props.publicChannelIds).
                concat(props.privateChannelIds).
                concat(props.directAndGroupChannelIds);
        }

        return props.favoriteChannelIds.
            concat(props.publicChannelIds).
            concat(props.privateChannelIds).
            concat(props.directAndGroupChannelIds);
    };

    channelIdIsDisplayedForProps = (props, id) => {
        const allChannels = this.getDisplayedChannels(props);
        for (let i = 0; i < allChannels.length; i++) {
            if (allChannels[i] === id) {
                return true;
            }
        }
        return false;
    }

    showMoreChannelsModal = () => {
        this.setState({showMoreChannelsModal: true});
        trackEvent('ui', 'ui_channels_more_public');
    }

    hideMoreChannelsModal = () => {
        this.setState({showMoreChannelsModal: false});
    }

    showNewChannelModal = (type) => {
        this.setState({newChannelModalType: type});
    }

    hideNewChannelModal = () => {
        this.setState({newChannelModalType: ''});
    }

    showMoreDirectChannelsModal = () => {
        trackEvent('ui', 'ui_channels_more_direct');
        this.setState({showDirectChannelsModal: true});
    }

    hideMoreDirectChannelsModal = () => {
        this.setState({showDirectChannelsModal: false});
    }

    openQuickSwitcher = (e) => {
        e.preventDefault();
        AppDispatcher.handleViewAction({
            type: ActionTypes.TOGGLE_QUICK_SWITCH_MODAL,
        });
    }

    createSidebarChannel = (channelId) => {
        return (
            <SidebarChannel
                key={channelId}
                ref={channelId}
                channelId={channelId}
                active={channelId === this.props.currentChannel.id}
                currentTeamName={this.props.currentTeam.name}
                currentUserId={this.props.currentUser.id}
            />
        );
    }

    render() {
        const {
            directAndGroupChannelIds,
            favoriteChannelIds,
            publicChannelIds,
            privateChannelIds,
            unreadChannelIds,
            showUnreadSection,
        } = this.props;

        // Check if we have all info needed to render
        if (this.props.currentTeam == null || this.props.currentUser == null) {
            return (<div/>);
        }

        this.badgesActive = false;

        // keep track of the first and last unread channels so we can use them to set the unread indicators
        this.firstUnreadChannel = null;
        this.lastUnreadChannel = null;

        // create elements for all 5 types of channels
        const unreadChannelItems = showUnreadSection ? unreadChannelIds.map(this.createSidebarChannel) : [];
        const favoriteItems = favoriteChannelIds.map(this.createSidebarChannel);
        const publicChannelItems = publicChannelIds.map(this.createSidebarChannel);
        const privateChannelItems = privateChannelIds.map(this.createSidebarChannel);
        const directMessageItems = directAndGroupChannelIds.map(this.createSidebarChannel);

        var directMessageMore = (
            <li key='more'>
                <button
                    id='moreDirectMessage'
                    className='nav-more cursor--pointer style--none btn--block'
                    onClick={this.handleOpenMoreDirectChannelsModal}
                >
                    <FormattedMessage
                        id='sidebar.moreElips'
                        defaultMessage='More...'
                    />
                </button>
            </li>
        );

        let showChannelModal = false;
        if (this.state.newChannelModalType !== '') {
            showChannelModal = true;
        }

        const createChannelTootlip = (
            <Tooltip id='new-channel-tooltip' >
                <FormattedMessage
                    id='sidebar.createChannel'
                    defaultMessage='Create new public channel'
                />
            </Tooltip>
        );
        const createGroupTootlip = (
            <Tooltip id='new-group-tooltip'>
                <FormattedMessage
                    id='sidebar.createGroup'
                    defaultMessage='Create new private channel'
                />
            </Tooltip>
        );

        const createDirectMessageTooltip = (
            <Tooltip
                id='new-group-tooltip'
                className='hidden-xs'
            >
                <FormattedMessage
                    id='sidebar.createDirectMessage'
                    defaultMessage='Create new direct message'
                />
            </Tooltip>
        );

        const above = (
            <FormattedMessage
                id='sidebar.unreads'
                defaultMessage='More unreads'
            />
        );

        const below = (
            <FormattedMessage
                id='sidebar.unreads'
                defaultMessage='More unreads'
            />
        );

<<<<<<< HEAD
        const createPublicChannelIcon = (
=======
        let tooltipTriggers = ['hover', 'focus'];

        if (Utils.isMobile()) {
            tooltipTriggers = [];
        }

        let createPublicChannelIcon = (
>>>>>>> bc48cd4b
            <OverlayTrigger
                trigger={tooltipTriggers}
                delayShow={500}
                placement='top'
                overlay={createChannelTootlip}
            >
                <button
                    id='createPublicChannel'
                    className='add-channel-btn cursor--pointer style--none'
                    onClick={this.showNewChannelModal.bind(this, Constants.OPEN_CHANNEL)}
                >
                    {'+'}
                </button>
            </OverlayTrigger>
        );

        const createPrivateChannelIcon = (
            <OverlayTrigger
                trigger={tooltipTriggers}
                delayShow={500}
                placement='top'
                overlay={createGroupTootlip}
            >
                <button
                    id='createPrivateChannel'
                    className='add-channel-btn cursor--pointer style--none'
                    onClick={this.showNewChannelModal.bind(this, Constants.PRIVATE_CHANNEL)}
                >
                    {'+'}
                </button>
            </OverlayTrigger>
        );

        const createDirectMessageIcon = (
            <OverlayTrigger
                className='hidden-xs'
                delayShow={500}
                placement='top'
                overlay={createDirectMessageTooltip}
            >
                <button
                    className='add-channel-btn cursor--pointer style--none'
                    onClick={this.handleOpenMoreDirectChannelsModal}
                >
                    {'+'}
                </button>
            </OverlayTrigger>
        );

        let moreDirectChannelsModal;
        if (this.state.showDirectChannelsModal) {
            moreDirectChannelsModal = (
                <MoreDirectChannels
                    onModalDismissed={this.hideMoreDirectChannelsModal}
                    isExistingChannel={false}
                />
            );
        }

        let moreChannelsModal;
        if (this.state.showMoreChannelsModal) {
            moreChannelsModal = (
                <MoreChannels
                    onModalDismissed={this.hideMoreChannelsModal}
                    handleNewChannel={() => {
                        this.hideMoreChannelsModal();
                        this.showNewChannelModal(Constants.OPEN_CHANNEL);
                    }}
                />
            );
        }

        let quickSwitchTextShortcutId = 'quick_switch_modal.channelsShortcut.windows';
        let quickSwitchTextShortcutDefault = '- CTRL+K';
        if (Utils.isMac()) {
            quickSwitchTextShortcutId = 'quick_switch_modal.channelsShortcut.mac';
            quickSwitchTextShortcutDefault = '- ⌘K';
        }

        const quickSwitchTextShortcut = (
            <span className='switch__shortcut hidden-xs'>
                <FormattedMessage
                    id={quickSwitchTextShortcutId}
                    defaultMessage={quickSwitchTextShortcutDefault}
                />
            </span>
        );

        return (
            <div
                className='sidebar--left'
                id='sidebar-left'
                key='sidebar-left'
            >
                <NewChannelFlow
                    show={showChannelModal}
                    channelType={this.state.newChannelModalType}
                    onModalDismissed={this.hideNewChannelModal}
                />
                {moreDirectChannelsModal}
                {moreChannelsModal}

                <SidebarHeader
                    teamId={this.props.currentTeam.id}
                    teamDisplayName={this.props.currentTeam.display_name}
                    teamDescription={this.props.currentTeam.description}
                    teamName={this.props.currentTeam.name}
                    teamType={this.props.currentTeam.type}
                    currentUser={this.props.currentUser}
                />

                <UnreadChannelIndicator
                    name='Top'
                    show={this.state.showTopUnread}
                    onClick={this.scrollToFirstUnreadChannel}
                    extraClass='nav-pills__unread-indicator-top'
                    content={above}
                />
                <UnreadChannelIndicator
                    name='Bottom'
                    show={this.state.showBottomUnread}
                    onClick={this.scrollToLastUnreadChannel}
                    extraClass='nav-pills__unread-indicator-bottom'
                    content={below}
                />

                <div
                    id='sidebarChannelContainer'
                    ref='container'
                    className='nav-pills__container'
                    onScroll={this.onScroll}
                >
                    {unreadChannelItems.length !== 0 && <ul className='nav nav-pills nav-stacked'>
                        <li>
                            <h4 id='favoriteChannel'>
                                <FormattedMessage
                                    id='sidebar.unreadSection'
                                    defaultMessage='UNREADS'
                                />
                            </h4>
                        </li>
                        {unreadChannelItems}
                    </ul>}
                    {favoriteItems.length !== 0 && <ul className='nav nav-pills nav-stacked'>
                        <li>
                            <h4 id='favoriteChannel'>
                                <FormattedMessage
                                    id='sidebar.favorite'
                                    defaultMessage='FAVORITE CHANNELS'
                                />
                            </h4>
                        </li>
                        {favoriteItems}
                    </ul>}
                    <ul className='nav nav-pills nav-stacked'>
                        <li>
                            <h4 id='publicChannel'>
                                <FormattedMessage
                                    id='sidebar.channels'
                                    defaultMessage='PUBLIC CHANNELS'
                                />
                                <TeamPermissionGate
                                    teamId={this.props.currentTeam.id}
                                    permissions={[Permissions.CREATE_PUBLIC_CHANNEL]}
                                >
                                    {createPublicChannelIcon}
                                </TeamPermissionGate>
                            </h4>
                        </li>
                        {publicChannelItems}
                        <li>
                            <button
                                id='sidebarChannelsMore'
                                className='nav-more cursor--pointer style--none btn--block'
                                onClick={this.showMoreChannelsModal}
                            >
                                <FormattedMessage
                                    id='sidebar.moreElips'
                                    defaultMessage='More...'
                                />
                            </button>
                        </li>
                    </ul>

                    <ul className='nav nav-pills nav-stacked'>
                        <li>
                            <h4 id='privateChannel'>
                                <FormattedMessage
                                    id='sidebar.pg'
                                    defaultMessage='PRIVATE CHANNELS'
                                />
                                <TeamPermissionGate
                                    teamId={this.props.currentTeam.id}
                                    permissions={[Permissions.CREATE_PRIVATE_CHANNEL]}
                                >
                                    {createPrivateChannelIcon}
                                </TeamPermissionGate>
                            </h4>
                        </li>
                        {privateChannelItems}
                    </ul>
                    <ul className='nav nav-pills nav-stacked'>
                        <li>
                            <h4 id='directChannel'>
                                <FormattedMessage
                                    id='sidebar.direct'
                                    defaultMessage='DIRECT MESSAGES'
                                />
                                {createDirectMessageIcon}
                            </h4>
                        </li>
                        {directMessageItems}
                        {directMessageMore}
                    </ul>
                </div>
                <div className='sidebar__switcher'>
                    <button
                        id='sidebarSwitcherButton'
                        className='btn btn-link'
                        onClick={this.openQuickSwitcher}
                    >
                        <FormattedMessage
                            id={'channel_switch_modal.title'}
                            defaultMessage='Switch Channels'
                        />
                        {quickSwitchTextShortcut}
                    </button>
                </div>
            </div>
        );
    }
}<|MERGE_RESOLUTION|>--- conflicted
+++ resolved
@@ -552,17 +552,13 @@
             />
         );
 
-<<<<<<< HEAD
-        const createPublicChannelIcon = (
-=======
         let tooltipTriggers = ['hover', 'focus'];
 
         if (Utils.isMobile()) {
             tooltipTriggers = [];
         }
 
-        let createPublicChannelIcon = (
->>>>>>> bc48cd4b
+        const createPublicChannelIcon = (
             <OverlayTrigger
                 trigger={tooltipTriggers}
                 delayShow={500}
