// Copyright (c) 2015-present Mattermost, Inc. All Rights Reserved.
// See License.txt for license information.

import $ from 'jquery';
import PropTypes from 'prop-types';
import React from 'react';
import {Dropdown} from 'react-bootstrap';
import ReactDOM from 'react-dom';
import {FormattedMessage} from 'react-intl';
import {Link} from 'react-router-dom';
import {Permissions} from 'mattermost-redux/constants';

import * as GlobalActions from 'actions/global_actions.jsx';
import TeamStore from 'stores/team_store.jsx';
import WebrtcStore from 'stores/webrtc_store.jsx';
import {Constants, WebrtcActionTypes} from 'utils/constants.jsx';
import {useSafeUrl} from 'utils/url';
import * as UserAgent from 'utils/user_agent.jsx';
import * as Utils from 'utils/utils.jsx';
import AboutBuildModal from 'components/about_build_modal';
import AddUsersToTeam from 'components/add_users_to_team';
import TeamMembersModal from 'components/team_members_modal';
import TeamSettingsModal from 'components/team_settings_modal.jsx';

import TeamPermissionGate from 'components/permissions_gates/team_permission_gate';
import SystemPermissionGate from 'components/permissions_gates/system_permission_gate';

import SidebarHeaderDropdownButton from '../sidebar_header_dropdown_button.jsx';

export default class SidebarHeaderDropdown extends React.Component {
    static propTypes = {
        teamId: PropTypes.string,
        teamType: PropTypes.string,
        teamDisplayName: PropTypes.string,
        teamName: PropTypes.string,
        currentUser: PropTypes.object,
        appDownloadLink: PropTypes.string,
        enableCommands: PropTypes.bool.isRequired,
        enableCustomEmoji: PropTypes.bool.isRequired,
        enableIncomingWebhooks: PropTypes.bool.isRequired,
        enableOAuthServiceProvider: PropTypes.bool.isRequired,
        enableOnlyAdminIntegrations: PropTypes.bool.isRequired,
        enableOutgoingWebhooks: PropTypes.bool.isRequired,
        enableTeamCreation: PropTypes.bool.isRequired,
        enableUserCreation: PropTypes.bool.isRequired,
        experimentalPrimaryTeam: PropTypes.string,
        helpLink: PropTypes.string,
<<<<<<< HEAD
        reportAProblemLink: PropTypes.string
=======
        reportAProblemLink: PropTypes.string,
        restrictTeamInvite: PropTypes.string,
>>>>>>> f7a5ee1f
    };

    static defaultProps = {
        teamType: '',
    };

    constructor(props) {
        super(props);

        this.toggleDropdown = this.toggleDropdown.bind(this);

        this.handleAboutModal = this.handleAboutModal.bind(this);
        this.aboutModalDismissed = this.aboutModalDismissed.bind(this);
        this.showAccountSettingsModal = this.showAccountSettingsModal.bind(this);
        this.showAddUsersToTeamModal = this.showAddUsersToTeamModal.bind(this);
        this.hideAddUsersToTeamModal = this.hideAddUsersToTeamModal.bind(this);
        this.showInviteMemberModal = this.showInviteMemberModal.bind(this);
        this.showGetTeamInviteLinkModal = this.showGetTeamInviteLinkModal.bind(this);
        this.showTeamMembersModal = this.showTeamMembersModal.bind(this);
        this.hideTeamMembersModal = this.hideTeamMembersModal.bind(this);
        this.toggleShortcutsModal = this.toggleShortcutsModal.bind(this);

        this.onTeamChange = this.onTeamChange.bind(this);

        this.renderCustomEmojiLink = this.renderCustomEmojiLink.bind(this);

        this.handleClick = this.handleClick.bind(this);

        this.state = {
            teamMembers: TeamStore.getMyTeamMembers(),
            teamListings: TeamStore.getTeamListings(),
            showAboutModal: false,
            showDropdown: false,
            showTeamSettingsModal: false,
            showTeamMembersModal: false,
            showAddUsersToTeamModal: false,
        };
    }

    handleClick(e) {
        if (WebrtcStore.isBusy()) {
            WebrtcStore.emitChanged({action: WebrtcActionTypes.IN_PROGRESS});
            e.preventDefault();
        }
    }

    toggleDropdown(val) {
        if (typeof (val) === 'boolean') {
            this.setState({showDropdown: val});
            return;
        }

        if (val && val.preventDefault) {
            val.preventDefault();
        }

        this.setState({showDropdown: !this.state.showDropdown});
    }

    handleAboutModal(e) {
        e.preventDefault();

        this.setState({
            showAboutModal: true,
            showDropdown: false,
        });
    }

    aboutModalDismissed() {
        this.setState({showAboutModal: false});
    }

    showAccountSettingsModal(e) {
        e.preventDefault();

        this.setState({showDropdown: false});

        GlobalActions.showAccountSettingsModal();
    }

    toggleShortcutsModal(e) {
        e.preventDefault();
        this.setState({showDropdown: false});

        GlobalActions.toggleShortcutsModal();
    }

    showAddUsersToTeamModal(e) {
        e.preventDefault();

        this.setState({
            showAddUsersToTeamModal: true,
            showDropdown: false,
        });
    }

    hideAddUsersToTeamModal() {
        this.setState({
            showAddUsersToTeamModal: false,
        });
    }

    showInviteMemberModal(e) {
        e.preventDefault();

        this.setState({showDropdown: false});

        GlobalActions.showInviteMemberModal();
    }

    showGetTeamInviteLinkModal(e) {
        e.preventDefault();

        this.setState({showDropdown: false});

        GlobalActions.showGetTeamInviteLinkModal();
    }

    showTeamSettingsModal = (e) => {
        e.preventDefault();

        this.setState({
            showDropdown: false,
            showTeamSettingsModal: true,
        });
    }

    hideTeamSettingsModal = () => {
        this.setState({
            showTeamSettingsModal: false,
        });
    }

    showTeamMembersModal(e) {
        e.preventDefault();

        this.setState({
            showTeamMembersModal: true,
        });
    }

    hideTeamMembersModal() {
        this.setState({
            showTeamMembersModal: false,
        });
    }

    componentDidMount() {
        TeamStore.addChangeListener(this.onTeamChange);
    }

    onTeamChange() {
        this.setState({
            teamMembers: TeamStore.getMyTeamMembers(),
            teamListings: TeamStore.getTeamListings(),
            showDropdown: false,
        });
    }

    componentWillUnmount() {
        $(ReactDOM.findDOMNode(this.refs.dropdown)).off('hide.bs.dropdown');
        TeamStore.removeChangeListener(this.onTeamChange);
    }

    renderCustomEmojiLink() {
        if (!this.props.enableCustomEmoji || !Utils.canCreateCustomEmoji(this.props.currentUser)) {
            return null;
        }

        return (
            <li>
                <Link
                    id='customEmoji'
                    onClick={this.handleClick}
                    to={'/' + this.props.teamName + '/emoji'}
                >
                    <FormattedMessage
                        id='navbar_dropdown.emoji'
                        defaultMessage='Custom Emoji'
                    />
                </Link>
            </li>
        );
    }

    handleEmitUserLoggedOutEvent = () => {
        GlobalActions.emitUserLoggedOutEvent();
    }

    render() {
        const currentUser = this.props.currentUser;
        let teamLink = '';
        let inviteLink = '';
        let addMemberToTeam = '';
        let sysAdminLink = '';
        let teamSettings = null;
        let integrationsLink = null;

        if (!currentUser) {
            return null;
        }

        if (currentUser != null) {
            inviteLink = (
                <TeamPermissionGate
                    teamId={this.props.teamId}
                    permissions={[Permissions.INVITE_USER]}
                >
                    <TeamPermissionGate
                        teamId={this.props.teamId}
                        permissions={[Permissions.ADD_USER_TO_TEAM]}
                    >
                        <li>
                            <button
                                className='style--none'
                                id='sendEmailInvite'
                                onClick={this.showInviteMemberModal}
                            >
                                <FormattedMessage
                                    id='navbar_dropdown.inviteMember'
                                    defaultMessage='Send Email Invite'
                                />
                            </button>
                        </li>
                    </TeamPermissionGate>
                </TeamPermissionGate>
            );

            addMemberToTeam = (
                <TeamPermissionGate
                    teamId={this.props.teamId}
                    permissions={[Permissions.ADD_USER_TO_TEAM]}
                >
                    <li>
                        <button
                            className='style--none'
                            id='addUsersToTeam'
                            onClick={this.showAddUsersToTeamModal}
                        >
                            <FormattedMessage
                                id='navbar_dropdown.addMemberToTeam'
                                defaultMessage='Add Members to Team'
                            />
                        </button>
                    </li>
                </TeamPermissionGate>
            );

            if (this.props.teamType === Constants.OPEN_TEAM && this.props.enableUserCreation) {
                teamLink = (
                    <TeamPermissionGate
                        teamId={this.props.teamId}
                        permissions={[Permissions.INVITE_USER]}
                    >
                        <TeamPermissionGate
                            teamId={this.props.teamId}
                            permissions={[Permissions.ADD_USER_TO_TEAM]}
                        >
                            <li>
                                <button
                                    className='style--none'
                                    id='getTeamInviteLink'
                                    onClick={this.showGetTeamInviteLinkModal}
                                >
                                    <FormattedMessage
                                        id='navbar_dropdown.teamLink'
                                        defaultMessage='Get Team Invite Link'
                                    />
                                </button>
                            </li>
                        </TeamPermissionGate>
                    </TeamPermissionGate>
                );
            }
        }

        teamSettings = (
            <TeamPermissionGate
                teamId={this.props.teamId}
                permissions={[Permissions.MANAGE_TEAM]}
            >
                <li>
                    <button
                        className='style--none'
                        id='teamSettings'
                        onClick={this.showTeamSettingsModal}
                    >
                        <FormattedMessage
                            id='navbar_dropdown.teamSettings'
                            defaultMessage='Team Settings'
                        />
                    </button>
                </li>
            </TeamPermissionGate>
        );

        const manageLink = (
            <li>
                <button
                    id='manageMembers'
                    className='style--none'
                    onClick={this.showTeamMembersModal}
                >
                    <TeamPermissionGate
                        teamId={this.props.teamId}
                        permissions={[Permissions.MANAGE_TEAM]}
                    >
                        <FormattedMessage
                            id='navbar_dropdown.manageMembers'
                            defaultMessage='Manage Members'
                        />
                    </TeamPermissionGate>
                    <TeamPermissionGate
                        teamId={this.props.teamId}
                        permissions={[Permissions.MANAGE_TEAM]}
                        invert={true}
                    >
                        <FormattedMessage
                            id='navbar_dropdown.viewMembers'
                            defaultMessage='View Members'
                        />
                    </TeamPermissionGate>
                </button>
            </li>
        );

        const integrationsEnabled =
            this.props.enableIncomingWebhooks ||
            this.props.enableOutgoingWebhooks ||
            this.props.enableCommands ||
            this.props.enableOAuthServiceProvider;
        if (integrationsEnabled) {
            integrationsLink = (
                <SystemPermissionGate permissions={[Permissions.MANAGE_SLASH_COMMANDS, Permissions.MANAGE_OAUTH, Permissions.MANAGE_WEBHOOKS]}>
                    <li>
                        <Link
                            id='Integrations'
                            to={'/' + this.props.teamName + '/integrations'}
                            onClick={this.handleClick}
                        >
                            <FormattedMessage
                                id='navbar_dropdown.integrations'
                                defaultMessage='Integrations'
                            />
                        </Link>
                    </li>
                </SystemPermissionGate>
            );
        }

        sysAdminLink = (
            <SystemPermissionGate permissions={[Permissions.MANAGE_SYSTEM]}>
                <li>
                    <Link
                        id='systemConsole'
                        to={'/admin_console'}
                        onClick={this.handleClick}
                    >
                        <FormattedMessage
                            id='navbar_dropdown.console'
                            defaultMessage='System Console'
                        />
                    </Link>
                </li>
            </SystemPermissionGate>
        );

        const teams = [];
        let moreTeams = false;

        teams.push(
            <SystemPermissionGate
                permissions={[Permissions.CREATE_TEAM]}
                key='newTeam_permission'
            >
                <li key='newTeam_li'>
                    <Link
                        id='createTeam'
                        key='newTeam_a'
                        to='/create_team'
                        onClick={this.handleClick}
                    >
                        <FormattedMessage
                            id='navbar_dropdown.create'
                            defaultMessage='Create a New Team'
                        />
                    </Link>
                </li>
            </SystemPermissionGate>
        );

        if (!this.props.experimentalPrimaryTeam) {
            const isAlreadyMember = this.state.teamMembers.reduce((result, item) => {
                result[item.team_id] = true;
                return result;
            }, {});

            for (const id in this.state.teamListings) {
                if (this.state.teamListings.hasOwnProperty(id) && !isAlreadyMember[id]) {
                    moreTeams = true;
                    break;
                }
            }

            if (moreTeams) {
                teams.push(
                    <li key='joinTeam_li'>
                        <Link
                            id='joinAnotherTeam'
                            onClick={this.handleClick}
                            to='/select_team'
                        >
                            <FormattedMessage
                                id='navbar_dropdown.join'
                                defaultMessage='Join Another Team'
                            />
                        </Link>
                    </li>
                );
            }

            teams.push(
                <li key='leaveTeam_li'>
                    <button
                        className='style--none'
                        id='leaveTeam'
                        onClick={GlobalActions.showLeaveTeamModal}
                    >
                        <FormattedMessage
                            id='navbar_dropdown.leave'
                            defaultMessage='Leave Team'
                        />
                    </button>
                </li>
            );
        }

        let helpLink = null;
        if (this.props.helpLink) {
            helpLink = (
                <li>
                    <Link
                        id='helpLink'
                        target='_blank'
                        rel='noopener noreferrer'
                        to={this.props.helpLink}
                    >
                        <FormattedMessage
                            id='navbar_dropdown.help'
                            defaultMessage='Help'
                        />
                    </Link>
                </li>
            );
        }

        let reportLink = null;
        if (this.props.reportAProblemLink) {
            reportLink = (
                <li>
                    <Link
                        id='reportLink'
                        target='_blank'
                        rel='noopener noreferrer'
                        to={this.props.reportAProblemLink}
                    >
                        <FormattedMessage
                            id='navbar_dropdown.report'
                            defaultMessage='Report a Problem'
                        />
                    </Link>
                </li>
            );
        }

        let nativeAppLink = null;
        if (this.props.appDownloadLink && !UserAgent.isMobileApp()) {
            nativeAppLink = (
                <li>
                    <Link
                        id='nativeAppLink'
                        target='_blank'
                        rel='noopener noreferrer'
                        to={useSafeUrl(this.props.appDownloadLink)}
                    >
                        <FormattedMessage
                            id='navbar_dropdown.nativeApps'
                            defaultMessage='Download Apps'
                        />
                    </Link>
                </li>
            );
        }

        let teamMembersModal;
        if (this.state.showTeamMembersModal) {
            teamMembersModal = (
                <TeamMembersModal
                    onLoad={this.toggleDropdown}
                    onHide={this.hideTeamMembersModal}
                />
            );
        }

        let addUsersToTeamModal;
        if (this.state.showAddUsersToTeamModal) {
            addUsersToTeamModal = (
                <AddUsersToTeam
                    onModalDismissed={this.hideAddUsersToTeamModal}
                />
            );
        }

        const keyboardShortcuts = (
            <li>
                <button
                    className='style--none'
                    id='keyboardShortcuts'
                    onClick={this.toggleShortcutsModal}
                >
                    <FormattedMessage
                        id='navbar_dropdown.keyboardShortcuts'
                        defaultMessage='Keyboard Shortcuts'
                    />
                </button>
            </li>
        );

        const accountSettings = (
            <li>
                <button
                    className='style--none'
                    id='accountSettings'
                    onClick={this.showAccountSettingsModal}
                >
                    <FormattedMessage
                        id='navbar_dropdown.accountSettings'
                        defaultMessage='Account Settings'
                    />
                </button>
            </li>
        );

        const about = (
            <li>
                <button
                    id='about'
                    className='style--none'
                    onClick={this.handleAboutModal}
                >
                    <FormattedMessage
                        id='navbar_dropdown.about'
                        defaultMessage='About Mattermost'
                    />
                </button>
            </li>
        );

        const logout = (
            <li>
                <button
                    className='style--none'
                    id='logout'
                    onClick={this.handleEmitUserLoggedOutEvent}
                >
                    <FormattedMessage
                        id='navbar_dropdown.logout'
                        defaultMessage='Logout'
                    />
                </button>
            </li>
        );

        const customEmoji = this.renderCustomEmojiLink();

        // Dividers.
        let inviteDivider = null;
        if (inviteLink || teamLink || addMemberToTeam) {
            inviteDivider = <li className='divider'/>;
        }

        let teamDivider = null;
        if (teamSettings || manageLink || teams) {
            teamDivider = <li className='divider'/>;
        }

        let backstageDivider = null;
        if (integrationsLink || customEmoji) {
            backstageDivider = <li className='divider'/>;
        }

        let sysAdminDivider = null;
        if (sysAdminLink) {
            sysAdminDivider = <li className='divider'/>;
        }

        let helpDivider = null;
        if (helpLink || reportLink || nativeAppLink || about) {
            helpDivider = <li className='divider'/>;
        }

        let logoutDivider = null;
        if (logout) {
            logoutDivider = <li className='divider'/>;
        }

        return (
            <Dropdown
                id='sidebar-header-dropdown'
                open={this.state.showDropdown}
                onToggle={this.toggleDropdown}
                className='sidebar-header-dropdown'
                pullRight={true}
            >
                <SidebarHeaderDropdownButton
                    bsRole='toggle'
                    onClick={this.toggleDropdown}
                />
                <Dropdown.Menu id='sidebarDropdownMenu'>
                    {accountSettings}
                    {inviteDivider}
                    {inviteLink}
                    {teamLink}
                    {addMemberToTeam}
                    {teamDivider}
                    {teamSettings}
                    {manageLink}
                    {teams}
                    {backstageDivider}
                    {integrationsLink}
                    {customEmoji}
                    {sysAdminDivider}
                    {sysAdminLink}
                    {helpDivider}
                    {helpLink}
                    {keyboardShortcuts}
                    {reportLink}
                    {nativeAppLink}
                    {about}
                    {logoutDivider}
                    {logout}
                    {teamMembersModal}
                    <TeamSettingsModal
                        show={this.state.showTeamSettingsModal}
                        onModalDismissed={this.hideTeamSettingsModal}
                    />
                    <AboutBuildModal
                        show={this.state.showAboutModal}
                        onModalDismissed={this.aboutModalDismissed}
                    />
                    {addUsersToTeamModal}
                </Dropdown.Menu>
            </Dropdown>
        );
    }
}<|MERGE_RESOLUTION|>--- conflicted
+++ resolved
@@ -45,12 +45,8 @@
         enableUserCreation: PropTypes.bool.isRequired,
         experimentalPrimaryTeam: PropTypes.string,
         helpLink: PropTypes.string,
-<<<<<<< HEAD
-        reportAProblemLink: PropTypes.string
-=======
         reportAProblemLink: PropTypes.string,
         restrictTeamInvite: PropTypes.string,
->>>>>>> f7a5ee1f
     };
 
     static defaultProps = {
