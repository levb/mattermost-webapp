--- conflicted
+++ resolved
@@ -141,11 +141,6 @@
                 </div>
                 <div id='sidebarDropdownMenuContainer'>
                     <SidebarHeaderDropdown
-<<<<<<< HEAD
-                        ref='dropdown'
-                        teamId={this.props.teamId}
-=======
->>>>>>> bc48cd4b
                         teamType={this.props.teamType}
                         teamDisplayName={this.props.teamDisplayName}
                         teamName={this.props.teamName}
