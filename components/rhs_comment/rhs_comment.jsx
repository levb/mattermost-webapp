--- conflicted
+++ resolved
@@ -51,17 +51,10 @@
         channelIsArchived: PropTypes.bool.isRequired,
         isConsecutivePost: PropTypes.bool,
         handleCardClick: PropTypes.func,
-<<<<<<< HEAD
+        a11yIndex: PropTypes.number,
         actions: PropTypes.shape({
             markPostAsUnread: PropTypes.func.isRequired,
         }),
-    };
-
-    static contextTypes = {
-        intl: intlShape.isRequired,
-=======
-        a11yIndex: PropTypes.number,
->>>>>>> 561c3751
     };
 
     constructor(props) {
