--- conflicted
+++ resolved
@@ -4,21 +4,14 @@
 import {connect} from 'react-redux';
 import {bindActionCreators} from 'redux';
 import {getChannelStats} from 'mattermost-redux/actions/channels';
-<<<<<<< HEAD
 import {haveIChannelPerm} from 'mattermost-redux/selectors/entities/roles';
-=======
 import {getLicense} from 'mattermost-redux/selectors/entities/general';
 
-import UserStore from 'stores/user_store.jsx';
-import TeamStore from 'stores/team_store.jsx';
-import ChannelStore from 'stores/channel_store.jsx';
 import {canManageMembers} from 'utils/channel_utils.jsx';
->>>>>>> 0c1a5ca4
 
 import ChannelMembersDropdown from './channel_members_dropdown.jsx';
 
 function mapStateToProps(state, ownProps) {
-<<<<<<< HEAD
     const canChangeMemberRoles = haveIChannelPerm(
         state,
         {
@@ -27,27 +20,15 @@
             perm: Permissions.MANAGE_CHANNEL_ROLES
         }
     );
-    return {
-        canChangeMemberRoles
-=======
     const license = getLicense(state);
     const isLicensed = license.IsLicensed === 'true';
 
-    const canChangeMemberRoles = UserStore.isSystemAdminForCurrentUser() ||
-        TeamStore.isTeamAdminForCurrentTeam() ||
-        ChannelStore.isChannelAdminForCurrentChannel();
-    const canRemoveMember = canManageMembers(
-        ownProps.channel,
-        ChannelStore.isChannelAdminForCurrentChannel(),
-        TeamStore.isTeamAdminForCurrentTeam(),
-        UserStore.isSystemAdminForCurrentUser()
-    );
+    const canRemoveMember = canManageMembers(ownProps.channel);
 
     return {
         isLicensed,
         canChangeMemberRoles,
         canRemoveMember
->>>>>>> 0c1a5ca4
     };
 }
 
