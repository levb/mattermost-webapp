// Copyright (c) 2015-present Mattermost, Inc. All Rights Reserved.
// See LICENSE.txt for license information.

import $ from 'jquery';
import PropTypes from 'prop-types';
import React from 'react';
import {FormattedMessage} from 'react-intl';

import * as UserAgent from 'utils/user_agent.jsx';
import deferComponentRender from 'components/deferComponentRender';
import ChannelHeader from 'components/channel_header';
import CreatePost from 'components/create_post';
import FileUploadOverlay from 'components/file_upload_overlay.jsx';
import PostView from 'components/post_view';
import TutorialView from 'components/tutorial';
import {clearMarks, mark, measure, trackEvent} from 'actions/diagnostics_actions.jsx';
import FormattedMarkdownMessage from 'components/formatted_markdown_message';
import {browserHistory} from 'utils/browser_history';
import {Constants} from 'utils/constants.jsx';
import TeamStore from 'stores/team_store.jsx';
import LoadingScreen from 'components/loading_screen.jsx';

export default class ChannelView extends React.PureComponent {
    static propTypes = {
        channelId: PropTypes.string.isRequired,
<<<<<<< HEAD

        /**
         * For indicating channelLoading
         * To prevent child views from loading with wrong channel.
         */
        channelLoading: PropTypes.bool,

        /**
         * Set if this channel is deactivated, primarily used for DMs with inactive users
         */
=======
>>>>>>> bd0462c3
        deactivatedChannel: PropTypes.bool.isRequired,
        match: PropTypes.shape({
            url: PropTypes.string.isRequired,
        }).isRequired,
        showTutorial: PropTypes.bool.isRequired,
        channelIsArchived: PropTypes.bool.isRequired,
        viewArchivedChannels: PropTypes.bool.isRequired,
        lastViewedChannelName: PropTypes.string.isRequired,
    };

    constructor(props) {
        super(props);

        this.createDeferredPostView();
    }

    createDeferredPostView = () => {
        this.deferredPostView = deferComponentRender(
            PostView,
            <div id='post-list'/>
        );
    }

    componentDidMount() {
        $('body').addClass('app__body');

        // IE Detection
        if (UserAgent.isInternetExplorer() || UserAgent.isEdge()) {
            $('body').addClass('browser--ie');
        }
    }

    componentWillUnmount() {
        $('body').removeClass('app__body');
    }

    UNSAFE_componentWillReceiveProps(nextProps) { // eslint-disable-line camelcase
        if (this.props.match.url !== nextProps.match.url) {
            this.createDeferredPostView();
        }
    }

    getChannelView = () => {
        return this.refs.channelView;
    }

    onClickCloseChannel = () => {
        const {lastViewedChannelName} = this.props;
        browserHistory.push(`${TeamStore.getCurrentTeamRelativeUrl()}/channels/${lastViewedChannelName}`);
    }

    componentDidUpdate(prevProps) {
        if (prevProps.channelId !== this.props.channelId || prevProps.channelIsArchived !== this.props.channelIsArchived) {
            mark('ChannelView#componentDidUpdate');

            const [dur1] = measure('SidebarChannelLink#click', 'ChannelView#componentDidUpdate');
            const [dur2] = measure('TeamLink#click', 'ChannelView#componentDidUpdate');

            clearMarks([
                'SidebarChannelLink#click',
                'ChannelView#componentDidUpdate',
                'TeamLink#click',
            ]);

            if (dur1 !== -1) {
                trackEvent('performance', 'channel_switch', {duration: Math.round(dur1)});
            }
            if (dur2 !== -1) {
                trackEvent('performance', 'team_switch', {duration: Math.round(dur2)});
            }
            if (this.props.channelIsArchived && !this.props.viewArchivedChannels) {
                browserHistory.push(`${TeamStore.getCurrentTeamRelativeUrl()}/channels/${Constants.DEFAULT_CHANNEL}`);
            }
        }
    }

    render() {
        const {channelIsArchived} = this.props;
        if (this.props.showTutorial) {
            return (
                <TutorialView
                    isRoot={false}
                />
            );
        }

        let createPost;
        if (this.props.deactivatedChannel) {
            createPost = (
                <div
                    className='post-create-message'
                >
                    <FormattedMessage
                        id='create_post.deactivated'
                        defaultMessage='You are viewing an archived channel with a deactivated user.'
                    />
                </div>
            );
        } else {
            createPost = (
                <div
                    className='post-create__container'
                    id='post-create'
                >
                    {!channelIsArchived &&
                        <CreatePost
                            getChannelView={this.getChannelView}
                        />
                    }
                    {channelIsArchived &&
                        <div className='channel-archived__message'>
                            <FormattedMarkdownMessage
                                id='archivedChannelMessage'
                                defaultMessage='You are viewing an **archived channel**. New messages cannot be posted.'
                            />
                            <button
                                className='btn btn-primary channel-archived__close-btn'
                                onClick={this.onClickCloseChannel}
                            >
                                <FormattedMessage
                                    id='center_panel.archived.closeChannel'
                                    defaultMessage='Close Channel'
                                />
                            </button>
                        </div>
                    }
                </div>
            );
        }

        const DeferredPostView = this.deferredPostView;

        return (
            <div
                ref='channelView'
                id='app-content'
                className='app__content'
            >
                <FileUploadOverlay overlayType='center'/>
                <ChannelHeader
                    channelId={this.props.channelId}
                />
                { this.props.channelLoading ? (
                    <LoadingScreen
                        position='absolute'
                        key='loading'
                    />
                ) : (
                    <React.Fragment>
                        <DeferredPostView
                            channelId={this.props.channelId}
                        />
                        {createPost}
                    </React.Fragment>
                )}
            </div>
        );
    }
}<|MERGE_RESOLUTION|>--- conflicted
+++ resolved
@@ -23,19 +23,7 @@
 export default class ChannelView extends React.PureComponent {
     static propTypes = {
         channelId: PropTypes.string.isRequired,
-<<<<<<< HEAD
-
-        /**
-         * For indicating channelLoading
-         * To prevent child views from loading with wrong channel.
-         */
         channelLoading: PropTypes.bool,
-
-        /**
-         * Set if this channel is deactivated, primarily used for DMs with inactive users
-         */
-=======
->>>>>>> bd0462c3
         deactivatedChannel: PropTypes.bool.isRequired,
         match: PropTypes.shape({
             url: PropTypes.string.isRequired,
