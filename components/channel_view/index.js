// Copyright (c) 2015-present Mattermost, Inc. All Rights Reserved.
// See LICENSE.txt for license information.

import {connect} from 'react-redux';
import {createSelector} from 'reselect';
import {getInt} from 'mattermost-redux/selectors/entities/preferences';
import {getCurrentUserId} from 'mattermost-redux/selectors/entities/users';
import {getConfig} from 'mattermost-redux/selectors/entities/general';
import {getTeamByName} from 'mattermost-redux/selectors/entities/teams';
import {makeGetChannel} from 'mattermost-redux/selectors/entities/channels';
import {withRouter} from 'react-router-dom';

import {getDirectTeammate} from 'utils/utils.jsx';
import {TutorialSteps, Preferences, Constants} from 'utils/constants.jsx';

import {getLastViewedChannelName} from 'selectors/local_storage';

import ChannelView from './channel_view.jsx';

// Temporary selector until getDirectTeammate is converted to be redux-friendly
const getDeactivatedChannel = createSelector(
    (state) => state.entities.users.profiles,
    (state, channelId) => channelId,
    (users, channelId) => {
        const teammate = getDirectTeammate(channelId);
        return Boolean(teammate && teammate.delete_at);
    }
);

function makeMapStateToProps() {
    const getChannel = makeGetChannel();
    return (state, ownProps) => {
        let channelLoading = false;
        const channelId = state.entities.channels.currentChannelId;

        const config = getConfig(state);
        const enableTutorial = config.EnableTutorial === 'true';
        const tutorialStep = getInt(state, Preferences.TUTORIAL_STEP, getCurrentUserId(state), TutorialSteps.FINISHED);
        const team = getTeamByName(state, ownProps.match.params.team);
        const viewArchivedChannels = config.ExperimentalViewArchivedChannels === 'true';
        const channel = getChannel(state, {id: channelId});
        if (channel) {
            if (channel.type !== Constants.DM_CHANNEL && channel.type !== Constants.GM_CHANNEL) {
                if (channel.name !== ownProps.match.params.identifier) {
                    channelLoading = true;
                }

<<<<<<< HEAD
                if (channel.team_id && channel.team_id !== team.id) {
                    channelLoading = true;
                }
            }
        } else {
            channelLoading = true;
        }

        if (channel && (channel.team_id && channel.team_id !== team.id)) {
            channelLoading = true;
        }

        let lastViewedChannelName = getLastViewedChannelName(state);
        if (!lastViewedChannelName) {
            lastViewedChannelName = Constants.DEFAULT_CHANNEL;
        }
=======
    let lastViewedChannelName = getLastViewedChannelName(state);

    if (!lastViewedChannelName || (channel && lastViewedChannelName === channel.name)) {
        lastViewedChannelName = Constants.DEFAULT_CHANNEL;
    }
>>>>>>> 078cda34

        return {
            channelLoading,
            channelId,
            deactivatedChannel: getDeactivatedChannel(state, channelId),
            showTutorial: enableTutorial && tutorialStep <= TutorialSteps.INTRO_SCREENS,
            channelIsArchived: channel ? channel.delete_at !== 0 : false,
            lastViewedChannelName,
            viewArchivedChannels,
        };
    };
}

export default withRouter(connect(makeMapStateToProps)(ChannelView));<|MERGE_RESOLUTION|>--- conflicted
+++ resolved
@@ -45,7 +45,6 @@
                     channelLoading = true;
                 }
 
-<<<<<<< HEAD
                 if (channel.team_id && channel.team_id !== team.id) {
                     channelLoading = true;
                 }
@@ -59,16 +58,9 @@
         }
 
         let lastViewedChannelName = getLastViewedChannelName(state);
-        if (!lastViewedChannelName) {
+        if (!lastViewedChannelName || (channel && lastViewedChannelName === channel.name)) {
             lastViewedChannelName = Constants.DEFAULT_CHANNEL;
         }
-=======
-    let lastViewedChannelName = getLastViewedChannelName(state);
-
-    if (!lastViewedChannelName || (channel && lastViewedChannelName === channel.name)) {
-        lastViewedChannelName = Constants.DEFAULT_CHANNEL;
-    }
->>>>>>> 078cda34
 
         return {
             channelLoading,
